# !/usr/bin/env python3.11
# -*- coding: utf-8 -*-

"""

@author: lizverbeek, TabernaA

This class contains the Government class of the CRAB model. This class is
based on the Mesa Agent class and contains all stages of Government activation
of the CRAB model, as well as functions to set the minimum wage and helper functions
that collect information about the regional economy.

"""

# -- PACKAGES FOR TYPE CHECKING -- #
from __future__ import annotations
from typing import TYPE_CHECKING, Type
if TYPE_CHECKING:
    from model import CRAB_Model

from mesa import Agent

from CRAB_agents import *


# -- MODEL CONSTANTS -- #
TRANSPORT_COST = 0.03
TRANSPORT_COST_RoW = 2 * TRANSPORT_COST
<<<<<<< HEAD
DEMAND_ROW = 0              # NOTE: TESTING, export turned off


FRAC_CONS = {Industry: 0.15,
             Construction: 0.15,
             Transport: 0.1,
             Agriculture: 0.1,
             Utilities: 0.1,
             Private_services: 0.25,
             Public_services: 0.05,
             Wholesale_Retail: 0.1}


=======
DEMAND_ROW = 0              # NOTE: TESTING! Export turned off
FRAC_CONS_IN_GOODS = 0.35   # Fraction of consumption in goods (vs. services)
>>>>>>> 4039d448
FRAC_EXP = 0                # Multiplication factor for export each timestep
FRAC_EXP_INIT = 0           # Fraction of regional consumption for initial export d

FIRMS = [Firm, C26,
        Industry, Construction, Transport,
        Agriculture, Private_services, Public_services,
        Wholesale_Retail, Utilities]

FIRM_TYPES = [C26, Agriculture, Utilities, Wholesale_Retail,
            Industry, Construction, Transport,
            Public_services, Private_services]

CAP_FIRM_TYPES = [C26]

CONS_FIRM_TYPES = [Industry, Construction, Transport,
                    Agriculture, Utilities, Private_services,
                    Public_services, Wholesale_Retail]

# -- HELPER FUNCTIONS -- #
def normalize(firms: list, attribute: str, convert_to_pos=False) -> dict:
    """Normalize firm attributes.

    Args:
        firms (list)            : List of firm objects (of same type)
        attribute (string)      : Attribute to normalize
    Returns:
        attr_norm_dict          : Dict {firm: normalized attribute}
    """

    # Get all attributes values for firms of the same type
    attr_list = [getattr(firm, attribute) for firm in firms]
    # Convert attributes to positive values (applied for competitiveness)
    if convert_to_pos:
        attr_list = attr_list + np.abs(np.min(attr_list, axis=0))
    # Return normalized attribute per firm
    attr_norm = attr_list/(np.linalg.norm(attr_list, 1, axis=0) + 1e-8)
    return dict(zip(firms, np.around(attr_norm, 8)))


def weighted_avg(firms: list, attr_norm: list, regional=False) -> float:
    """Get average attribute for each firm, weighted by market share.

    Args:
        firms           : List of firm objects (of same type)
        attr_norm       : List of normalized attributes (for all firms)
    Returns:
        norm_avg        : Weighted average (by market share)
    """

    # Check to normalize over all regions or only own region
    if regional:
        market_shares = [firm.market_share[firm.region] for firm in firms]
    else:
        # Compute average, weighted by past market share
        market_shares = [firm.market_share for firm in firms]
    norm_avg = np.sum(np.multiply(attr_norm, market_shares), axis=0)
    return np.around(norm_avg, 8)


def get_quantiles(firms: list, attribute: str,
                  tax_quintiles: list=[0.2, 0.4, 0.6, 0.8, 0.99]) -> None:
    """Get sectoral quantiles for given attribute.
    
    Args:
        firms           : List of firms
        attribute       : Attributes to compute quantiles for
        tax_quintiles   : List of probabilities for quantiles
    """
    attr_list = [getattr(firm, attribute) for firm in firms]
    return np.quantile(attr_list, tax_quintiles)



# -- GOVERNMENT CLASS -- #
class Government(Agent):
    """Government class for the CRAB Model. """

    def __init__(self, model: CRAB_Model, region: int, CCA_subsidy: bool=False) -> None:
        """Initialize Government agent. """

        super().__init__(model.next_id(), model)

        # -- GENERAL ATTRIBUTES -- #
        self.region = region

        # -- GOODS MARKET ATTRIBUTES -- #
        self.avg_prod = {k: 1 for k in FIRMS}
        self.prod_increase = {k: 0 for k in FIRMS}
        self.best_cap = {}
        self.top_prod = {}
        self.bailout_cost = 0
        self.new_firms_resources = 0
        self.regional_demands = {}
        self.export_demands = {}
        self.total_capital = {}
        self.capital_new_firm = {}
        self.prices_norm = {}       # Keep normalized prices per firm type
        self.unf_demand_norm = {}   # Keep normalized unfilled demand per firm type

        # -- Trade/export parameters -- #
        self.demand_RoW = DEMAND_ROW
        self.transport_cost = TRANSPORT_COST
        self.transport_cost_RoW = TRANSPORT_COST_RoW

        # -- LABOR MARKET ATTRIBUTES -- #
        self.min_wage = 1
        self.top_wage = 1
        self.avg_wage_prev = 1
        self.avg_wage = 1
        self.avg_wage_per_sector = {}
        self.avg_net_worth_per_sector = {}
        self.income_pp = 0
        self.unempl_subsidy = 0

        # -- FLOOD-RELATED ATTRIBUTES -- #
        self.CCA_subsidy = CCA_subsidy
        self.total_repair_expenses = 0

    def set_min_wage(self, min_wage_frac: float=0.6,
                     unempl_subsidy_frac: float=1) -> None:
        """Sets minimum wages and unemployment subsidy. """

        # Set minimum wage to fraction of average wage
        self.min_wage = max(0.1, round(self.avg_wage, 2) * min_wage_frac)
        # Set unemployement subsidy to fraction of minimum wage
        self.unempl_subsidy = round(max(0.1, self.min_wage * unempl_subsidy_frac), 3)

        # # At beginning: keep minimum wage and unemployment subsidy constant
        #if self.model.schedule.time < :
         #    self.unempl_subsidy = 1
          #   self.min_wage = 1

    def get_best_cap(self, firm_type: type) -> CapitalFirm:
        """Get CapitalFirm with best productivity/price ratio. """

        # Get prod/price ratio for subsample of all CapitalFirms in this region
        cap_firms = self.model.get_firms_by_type(C26, self.region)
        cap_firms = self.model.RNGs[type(self)].choice(cap_firms, len(cap_firms)//3)
        # Collect capital firm productivities (of last timestep)
        firm_prod_dict = {firm: firm.machine_prod / firm.price
                          for firm in cap_firms if firm.region == self.region}
        # Return firm with best prod/price ratio
        return max(firm_prod_dict, key=firm_prod_dict.get, default=None)

    def get_productivity(self, firm_type: type, bounds=(-0.25, 0.3125)) -> Tuple:
        """Update average production and production increase for given sector.
        
        Args:
            firm_type       : Type of firm to update production values for
                              Options:
                                    CapitalFirm: all capital firms
                                    ConsumptionGoodFirm: all consumption firms
                                    ServiceFirm: all service firms
            bounds          : Production increase bounds
        Returns:
            prod            : Tuple (avg productivity, avg productivity increase)
        """

        # Get employment, total production and old production for this sector
        firms = self.model.get_firms_by_type(firm_type, self.region)
        employment = sum(firm.size for firm in firms)
        production = sum(firm.production_made for firm in firms)
        prod_old = max(1, self.avg_prod[firm_type])
        # Update average productivity and increase in productivity
        if employment > 0:
            # Get productivity from production and employment
            avg_prod = production / employment
            # Get relative increase in productivity
            prod_increase = (avg_prod - prod_old) / prod_old
            prod_increase = max(bounds[0], min(bounds[1], prod_increase))
            return avg_prod, prod_increase
        else:
            return (0, 0)

    def get_capital(self, firm_type: type) -> Tuple:
        """Get total capital and capital for new firm starting in this sector. """
        
        firms = self.model.get_firms_by_type(firm_type, self.region)
        fraction = self.model.RNGs[type(self)].uniform(0.1, 0.9)
        total_capital = sum(sum(vintage.amount for vintage in firm.capital_vintage)
                            for firm in firms)
        new_firm_capital = round(min(5, fraction * total_capital / len(firms)), 2)
        return total_capital, new_firm_capital

    def stage1(self) -> None:
        """First stage of Government step function. """

        # Set minimum wage (and unemployment subsidy)
        self.set_min_wage()

    def stage2(self) -> None:
        pass

    def stage3(self) -> None:
        pass

    def stage4(self) -> None:
        """Fourth stage of government step function: normalization. """
        
        # Normalize per sector
        for firm_type in CONS_FIRM_TYPES:
            firms = self.model.get_firms_by_type(firm_type, self.region)
            # Normalize prices
            self.prices_norm[firm_type] = normalize(firms, "price")
            # Normalize unfilled demand
            self.unf_demand_norm[firm_type] = normalize(firms, "unfilled_demand")

    def stage5(self) -> None:
        """Fifth stage of Government step function. """

        # Get normalized competiveness and employment and sales quintiles
        self.comp_norm = {}
        self.avg_comp_norm = {}
        self.q_sector_sales = {}
        self.q_sector_employment = {}
        for firm_type in FIRM_TYPES:
            # Get all firms of this type
            firms = self.model.get_firms_by_type(firm_type, self.region)
            # For ConsumptionGood and Service firms: compute normalized competitiveness
            if firm_type not in CAP_FIRM_TYPES:
                self.comp_norm[firm_type] = normalize(firms, "competitiveness",
                                                      convert_to_pos=True)

                comp_norm_list = list(self.comp_norm[firm_type].values())
                self.avg_comp_norm[firm_type] = weighted_avg(firms, comp_norm_list)

            # Get employment and sales quintiles per sector
            self.q_sector_employment[firm_type] = get_quantiles(firms, "size")
            self.q_sector_sales[firm_type] = get_quantiles(firms, "sales")


        # Keep track of old average wage
        self.avg_wage_prev = self.avg_wage
        # Get regional average wage
        firms = self.model.get_firms(self.region)
        self.avg_wage = (sum(firm.wage * firm.size for firm in firms) /
                         sum(firm.size for firm in firms))
        # Get regional average wages per sector
        for firm_type in [CapitalFirm, ConsumptionGoodFirm, ServiceFirm]:
            firms = self.model.get_firms_by_type(firm_type, self.region)
            self.avg_wage_per_sector[firm_type] = (sum(firm.wage * firm.size
                                                       for firm in firms)/
                                                   sum(firm.size for firm in firms))
        # Get unemployment information
        households = self.model.get_households(self.region)
        unemployment = sum(1 for hh in households if hh.employer is None)
        self.unemployment_rate = round(max(1, unemployment) /
                                       max(1, len(households)), 2)

        # Add firm entry and exit resources to consumption
        total_consumption = sum(hh.consumption for hh in households)
        entry_exit_resources = (self.bailout_cost - self.new_firms_resources)
        if total_consumption < entry_exit_resources:
            print("More resources than consumption")
        total_consumption += entry_exit_resources
        
        # Update export demand
        if self.model.schedule.time > 10:
            self.demand_RoW = self.demand_RoW * (1 + FRAC_EXP)
        else:
            self.demand_RoW = FRAC_EXP_INIT * total_consumption

        # Save regional and export demands per consumption sector
<<<<<<< HEAD
        for k, v in FRAC_CONS.items():
            self.regional_demands[k] = round(v * total_consumption, 3)
            self.export_demands[k] = round(v * self.demand_RoW, 3)

        # Add flood damage repair expenses to construction sector
        self.regional_demands[Construction] += self.total_repair_expenses
        self.total_repair_expenses = 0
=======
        goods_consumption = FRAC_CONS_IN_GOODS * total_consumption
        service_consumption = total_consumption - goods_consumption
        # Add flood shock damage repairs to goods consumption
        goods_consumption += self.total_repair_expenses
        self.total_repair_expenses = 0

        export_demand_cons = self.demand_RoW * FRAC_CONS_IN_GOODS
        export_demand_serv = self.demand_RoW - export_demand_cons
        self.regional_demands[ConsumptionGoodFirm] = round(goods_consumption, 3)
        self.export_demands[ConsumptionGoodFirm] = round(export_demand_cons, 3)
        self.regional_demands[ServiceFirm] = round(service_consumption, 3)
        self.export_demands[ServiceFirm] = round(export_demand_serv, 3)
>>>>>>> 4039d448

    def stage6(self) -> None:
        """Sixth stage of Government step function. """

        # Normalize market shares per region
        self.market_share_norm = {}
        for firm_type in CONS_FIRM_TYPES:
            firms = self.model.get_firms_by_type(firm_type, self.region)
            self.market_share_norm[firm_type] = normalize(firms, "market_share")

    def stage7(self) -> None:
        """Seventh stage of Government step function. """

<<<<<<< HEAD
        # Update average production (and increase) of all firms and for all sectors
        for firm_type in FIRM_TYPES:
            production = self.get_production(firm_type)
            self.avg_prod[firm_type] = production[0]
            self.prod_increase[firm_type] = production[1]
=======
        # Update average productivity (and increase) for all sectors
        for firm_type in [CapitalFirm, ConsumptionGoodFirm, ServiceFirm]:
            prod = self.get_productivity(firm_type)
            self.avg_prod[firm_type] = prod[0]
            self.prod_increase[firm_type] = prod[1]
>>>>>>> 4039d448

        # Update average net worth per sector
        for firm_type in [CapitalFirm, ConsumptionGoodFirm, ServiceFirm]:
            firms = self.model.get_firms_by_type(firm_type, self.region)
            self.avg_net_worth_per_sector[firm_type] = (sum(firm.net_worth
                                                            for firm in firms)/
                                                        len(firms)+1)

    def stage8(self) -> None:
        """Eighth stage of Government step function. """

        # Get highest wage in this region (of ConsumptionGood and Service firms)
        self.top_wage = max(firm.wage for firm in
                            self.model.get_cons_firms(self.region))
<<<<<<< HEAD
=======
        # Get top productivity (of CapitalGood firms in previous timestep)
        cap_firms =  self.model.get_firms_by_type(CapitalFirm, self.region)
        # sample 20 percent of cap_firms
        cap_firms = self.model.RNGs[type(self)].choice(cap_firms, len(cap_firms)//5)
        self.top_prod = max(firm.machine_prod for firm in cap_firms
                           )
>>>>>>> 4039d448

        # Get total capital and capital for firm subsidiaries per sector
        for firm_type in FIRM_TYPES:
            capital = self.get_capital(firm_type)
            self.total_capital[firm_type] = capital[0]
            self.capital_new_firm[firm_type] = capital[1]
            best_cap = self.get_best_cap(firm_type)
            self.top_prod[firm_type] = best_cap.machine_prod
            self.best_cap[firm_type] = best_cap<|MERGE_RESOLUTION|>--- conflicted
+++ resolved
@@ -26,10 +26,7 @@
 # -- MODEL CONSTANTS -- #
 TRANSPORT_COST = 0.03
 TRANSPORT_COST_RoW = 2 * TRANSPORT_COST
-<<<<<<< HEAD
 DEMAND_ROW = 0              # NOTE: TESTING, export turned off
-
-
 FRAC_CONS = {Industry: 0.15,
              Construction: 0.15,
              Transport: 0.1,
@@ -38,12 +35,6 @@
              Private_services: 0.25,
              Public_services: 0.05,
              Wholesale_Retail: 0.1}
-
-
-=======
-DEMAND_ROW = 0              # NOTE: TESTING! Export turned off
-FRAC_CONS_IN_GOODS = 0.35   # Fraction of consumption in goods (vs. services)
->>>>>>> 4039d448
 FRAC_EXP = 0                # Multiplication factor for export each timestep
 FRAC_EXP_INIT = 0           # Fraction of regional consumption for initial export d
 
@@ -132,8 +123,6 @@
         # -- GOODS MARKET ATTRIBUTES -- #
         self.avg_prod = {k: 1 for k in FIRMS}
         self.prod_increase = {k: 0 for k in FIRMS}
-        self.best_cap = {}
-        self.top_prod = {}
         self.bailout_cost = 0
         self.new_firms_resources = 0
         self.regional_demands = {}
@@ -176,12 +165,13 @@
          #    self.unempl_subsidy = 1
           #   self.min_wage = 1
 
-    def get_best_cap(self, firm_type: type) -> CapitalFirm:
+    def get_best_cap(self, sample: bool=False) -> CapitalFirm:
         """Get CapitalFirm with best productivity/price ratio. """
 
         # Get prod/price ratio for subsample of all CapitalFirms in this region
         cap_firms = self.model.get_firms_by_type(C26, self.region)
-        cap_firms = self.model.RNGs[type(self)].choice(cap_firms, len(cap_firms)//3)
+        if sample:
+            cap_firms = self.model.RNGs[type(self)].choice(cap_firms, len(cap_firms)//5)
         # Collect capital firm productivities (of last timestep)
         firm_prod_dict = {firm: firm.machine_prod / firm.price
                           for firm in cap_firms if firm.region == self.region}
@@ -282,7 +272,7 @@
         self.avg_wage = (sum(firm.wage * firm.size for firm in firms) /
                          sum(firm.size for firm in firms))
         # Get regional average wages per sector
-        for firm_type in [CapitalFirm, ConsumptionGoodFirm, ServiceFirm]:
+        for firm_type in FIRM_TYPES:
             firms = self.model.get_firms_by_type(firm_type, self.region)
             self.avg_wage_per_sector[firm_type] = (sum(firm.wage * firm.size
                                                        for firm in firms)/
@@ -307,7 +297,6 @@
             self.demand_RoW = FRAC_EXP_INIT * total_consumption
 
         # Save regional and export demands per consumption sector
-<<<<<<< HEAD
         for k, v in FRAC_CONS.items():
             self.regional_demands[k] = round(v * total_consumption, 3)
             self.export_demands[k] = round(v * self.demand_RoW, 3)
@@ -315,20 +304,6 @@
         # Add flood damage repair expenses to construction sector
         self.regional_demands[Construction] += self.total_repair_expenses
         self.total_repair_expenses = 0
-=======
-        goods_consumption = FRAC_CONS_IN_GOODS * total_consumption
-        service_consumption = total_consumption - goods_consumption
-        # Add flood shock damage repairs to goods consumption
-        goods_consumption += self.total_repair_expenses
-        self.total_repair_expenses = 0
-
-        export_demand_cons = self.demand_RoW * FRAC_CONS_IN_GOODS
-        export_demand_serv = self.demand_RoW - export_demand_cons
-        self.regional_demands[ConsumptionGoodFirm] = round(goods_consumption, 3)
-        self.export_demands[ConsumptionGoodFirm] = round(export_demand_cons, 3)
-        self.regional_demands[ServiceFirm] = round(service_consumption, 3)
-        self.export_demands[ServiceFirm] = round(export_demand_serv, 3)
->>>>>>> 4039d448
 
     def stage6(self) -> None:
         """Sixth stage of Government step function. """
@@ -342,22 +317,14 @@
     def stage7(self) -> None:
         """Seventh stage of Government step function. """
 
-<<<<<<< HEAD
         # Update average production (and increase) of all firms and for all sectors
         for firm_type in FIRM_TYPES:
-            production = self.get_production(firm_type)
-            self.avg_prod[firm_type] = production[0]
-            self.prod_increase[firm_type] = production[1]
-=======
-        # Update average productivity (and increase) for all sectors
-        for firm_type in [CapitalFirm, ConsumptionGoodFirm, ServiceFirm]:
             prod = self.get_productivity(firm_type)
             self.avg_prod[firm_type] = prod[0]
             self.prod_increase[firm_type] = prod[1]
->>>>>>> 4039d448
 
         # Update average net worth per sector
-        for firm_type in [CapitalFirm, ConsumptionGoodFirm, ServiceFirm]:
+        for firm_type in FIRM_TYPES:
             firms = self.model.get_firms_by_type(firm_type, self.region)
             self.avg_net_worth_per_sector[firm_type] = (sum(firm.net_worth
                                                             for firm in firms)/
@@ -369,21 +336,13 @@
         # Get highest wage in this region (of ConsumptionGood and Service firms)
         self.top_wage = max(firm.wage for firm in
                             self.model.get_cons_firms(self.region))
-<<<<<<< HEAD
-=======
-        # Get top productivity (of CapitalGood firms in previous timestep)
-        cap_firms =  self.model.get_firms_by_type(CapitalFirm, self.region)
-        # sample 20 percent of cap_firms
-        cap_firms = self.model.RNGs[type(self)].choice(cap_firms, len(cap_firms)//5)
-        self.top_prod = max(firm.machine_prod for firm in cap_firms
-                           )
->>>>>>> 4039d448
 
         # Get total capital and capital for firm subsidiaries per sector
         for firm_type in FIRM_TYPES:
             capital = self.get_capital(firm_type)
             self.total_capital[firm_type] = capital[0]
             self.capital_new_firm[firm_type] = capital[1]
-            best_cap = self.get_best_cap(firm_type)
-            self.top_prod[firm_type] = best_cap.machine_prod
-            self.best_cap[firm_type] = best_cap+            # Sample 20 percent of firms (incomplete information)
+            best_cap = self.get_best_cap(sample=True)
+            self.top_prod = best_cap.machine_prod
+            self.best_cap = best_cap