# !/usr/bin/env python3.11
# -*- coding: utf-8 -*-

"""

@author: lizverbeek, TabernaA

This class contains the Government class of the CRAB model. This class is
based on the Mesa Agent class and contains all stages of Government activation
of the CRAB model, as well as functions to set the minimum wage and helper functions
that collect information about the regional economy.

"""

# -- PACKAGES FOR TYPE CHECKING -- #
from __future__ import annotations
from typing import TYPE_CHECKING, Type
if TYPE_CHECKING:
    from model import CRAB_Model

from mesa import Agent

from CRAB_agents import *


# -- MODEL CONSTANTS -- #
TRANSPORT_COST = 0.03
TRANSPORT_COST_RoW = 2 * TRANSPORT_COST
<<<<<<< HEAD
DEMAND_ROW = 0              # TESTING, TODO: set back to 300!
FRAC_CONS_IND= 0.2
FRAC_CONS_TRANS = 0.2
FRAC_CONS_CONS = 0.15
FRAC_CONS_INFO = 0.1
FRAC_CONS_FIN = 0.1
FRAC_CONS_REC = 0.1
FRAC_CONS_AGR = 0.15

FRAC_EXP = 0                # TESTING, TODO: set back to 0.1! Multiplication factor for export each timestep
FRAC_EXP_INIT = 0        # TESTING, TODO: set back to 0.15! Fraction of regional consumption for initial export d
=======
DEMAND_ROW = 0              # NOTE: TESTING! Export turned off
FRAC_CONS_IN_GOODS = 0.3
FRAC_EXP = 0                # Multiplication factor for export each timestep
FRAC_EXP_INIT = 0           # Fraction of regional consumption for initial export d
>>>>>>> 31a429c9

FIRMS = [Firm, CapitalFirm, Agriculture, Industry, Construction, Transport,
              Information, Finance, Recreation]

FIRM_TYPES = [CapitalFirm, Agriculture, Industry, Construction, Transport,
              Information, Finance, Recreation]

CONS_FIRM_TYPES = [Industry, Agriculture, Construction, Transport,
              Information, Finance, Recreation]

# -- HELPER FUNCTIONS -- #
def normalize(firms: list, attribute: str, convert_to_pos=False) -> dict:
    """Normalize firm attributes.

    Args:
        firms (list)            : List of firm objects (of same type)
        attribute (string)      : Attribute to normalize
    Returns:
        attr_norm_dict          : Dict {firm: normalized attribute}
    """

    # Get all attributes values for firms of the same type
    attr_list = [getattr(firm, attribute) for firm in firms]
    # Convert attributes to positive values (applied for competitiveness)
    if convert_to_pos:
        attr_list = attr_list + np.abs(np.min(attr_list, axis=0))
    # Return normalized attribute per firm
    attr_norm = attr_list/(np.linalg.norm(attr_list, 1, axis=0) + 1e-8)
    return dict(zip(firms, np.around(attr_norm, 8)))


def weighted_avg(firms: list, attr_norm: list, regional=False) -> float:
    """Get average attribute for each firm, weighted by market share.

    Args:
        firms           : List of firm objects (of same type)
        attr_norm       : List of normalized attributes (for all firms)
    Returns:
        norm_avg        : Weighted average (by market share)
    """

    # Check to normalize over all regions or only own region
    if regional:
        market_shares = [firm.market_share[firm.region] for firm in firms]
    else:
        # Compute average, weighted by past market share
        market_shares = [firm.market_share for firm in firms]
    norm_avg = np.sum(np.multiply(attr_norm, market_shares), axis=0)
    return np.around(norm_avg, 8)


def get_quantiles(firms: list, attribute: str,
                  tax_quintiles: list=[0.2, 0.4, 0.6, 0.8, 0.99]) -> None:
    """Get sectoral quantiles for given attribute.
    
    Args:
        firms           : List of firms
        attribute       : Attributes to compute quantiles for
        tax_quintiles   : List of probabilities for quantiles
    """
    attr_list = [getattr(firm, attribute) for firm in firms]
    return np.quantile(attr_list, tax_quintiles)



# -- GOVERNMENT CLASS -- #
class Government(Agent):
    """Government class for the CRAB Model. """

    def __init__(self, model: CRAB_Model, region: int) -> None:
        """Initialize Government agent. """

        super().__init__(model.next_id(), model)

        # -- GENERAL ATTRIBUTES -- #
        self.region = region

        # -- GOODS MARKET ATTRIBUTES -- #
        self.avg_prod = {k: 1 for k in FIRMS}
        self.prod_increase = {k: 0 for k in FIRMS}
        self.bailout_cost = 0
        self.new_firms_resources = 0
        self.regional_demands = {}
        self.export_demands = {}
        self.total_capital = {}
        self.capital_new_firm = {}
        self.prices_norm = {}       # Keep normalized prices per firm type
        self.unf_demand_norm = {}   # Keep normalized unfilled demand per firm type

        # -- Trade/export parameters -- #
        self.demand_RoW = DEMAND_ROW
        self.transport_cost = TRANSPORT_COST
        self.transport_cost_RoW = TRANSPORT_COST_RoW

        # -- LABOR MARKET ATTRIBUTES -- #
        self.min_wage = 1
        self.top_wage = 1
        self.avg_wage = 0
        self.income_pp = 0
        self.unempl_subsidy = 0

        # -- FLOOD-RELATED ATTRIBUTES -- #
        self.insurance_expenses = 0
        self.repair_expenses = 0

    def set_min_wage(self, min_wage_frac: float=0.5,
                     unempl_subsidy_frac: float=1) -> None:
        """Sets minimum wages and unemployment subsidy. """

        # Set minimum wage to fraction of average wage
        self.min_wage = max(0.1, round(self.avg_wage, 2) * min_wage_frac)
        # Set unemployement subsidy to fraction of minimum wage
        self.unempl_subsidy = round(max(0.1, self.min_wage * unempl_subsidy_frac), 3)

        # # At beginning: keep minimum wage and unemployment subsidy constant
        # if self.model.schedule.time < 10:
        #     self.unempl_subsidy = 1
        #     self.min_wage = 1

    def get_best_cap(self) -> CapitalFirm:
        """Get CapitalFirm with best productivity/price ratio. """

        # Get prod/price ratio for subsample of all CapitalFirms in this region
        cap_firms = self.model.get_firms_by_type(CapitalFirm, self.region)
        cap_firms = self.model.RNGs[type(self)].choice(cap_firms, len(cap_firms)//3)
        # Collect capital firm productivities (of last timestep)
        firm_prod_dict = {firm: firm.old_prod / firm.price
                          for firm in cap_firms if firm.region == self.region}
        # Return firm with best prod/price ratio
        return max(firm_prod_dict, key=firm_prod_dict.get, default=None)

    def get_production(self, firm_type: type, bounds=(-0.25, 0.3125)) -> Tuple:
        """Update average production and production increase for given sector.
        
        Args:
            firm_type       : Type of firm to update production values for
                              Options:
                                    Firm: all sectors
                                    CapitalFirm: all capital firms
                                    ConsumptionGoodFirm: all consumption firms
                                    ServiceFirm: all service firms
            bounds          : Production increase bounds
        Returns:
            prod            : Tuple (avg productivity, avg productivity increase)
        """

        # Get employment, total production and old production for this sector
        if firm_type == Firm:
            firms = self.model.get_firms(self.region)
        else:
            firms = self.model.get_firms_by_type(firm_type, self.region)
        employment = sum(firm.size for firm in firms)
        prod = sum(firm.production_made for firm in firms)
        prod_old = max(1, self.avg_prod[firm_type])
        # Update average production and increase in production
        if employment > 0:
            # Get production relative to employment
            avg_prod = prod / employment
            # Get relative increase in production
            prod_increase = (avg_prod - prod_old) / prod_old
            prod_increase = max(bounds[0], min(bounds[1], prod_increase))
            return avg_prod, prod_increase
        else:
            return (0, 0)

    def get_capital(self, firm_type: type) -> Tuple:
        """Get total capital and capital for new firm starting in this sector. """
        
        firms = self.model.get_firms_by_type(firm_type, self.region)
        fraction = self.model.RNGs[type(self)].uniform(0.1, 0.9)
        total_capital = sum(sum(vintage.amount for vintage in firm.capital_vintage)
                            for firm in firms)
        new_firm_capital = round(min(5, fraction * total_capital / len(firms)), 2)
        return total_capital, new_firm_capital

    def stage1(self) -> None:
        """First stage of Government step function. """

        # Set minimum wage (and unemployment subsidy)
        self.set_min_wage()

    def stage2(self) -> None:
        pass

    def stage3(self) -> None:
        pass

    def stage4(self) -> None:
        """Fourth stage of government step function: normalization. """
        
        # Normalize per sector
        for firm_type in CONS_FIRM_TYPES:
            firms = self.model.get_firms_by_type(firm_type, self.region)
            # Normalize prices
            self.prices_norm[firm_type] = normalize(firms, "price")
            # Normalize unfilled demand
            self.unf_demand_norm[firm_type] = normalize(firms, "unfilled_demand")

    def stage5(self) -> None:
        """Fifth stage of Government step function. """

        # Get normalized competiveness and employment and sales quintiles
        self.comp_norm = {}
        self.avg_comp_norm = {}
        self.q_sector_sales = {}
        self.q_sector_employment = {}
        for firm_type in FIRM_TYPES:
            # Get all firms of this type
            firms = self.model.get_firms_by_type(firm_type, self.region)
            # For ConsumptionGood and Service firms: compute normalized competitiveness
            if firm_type != CapitalFirm:
                self.comp_norm[firm_type] = normalize(firms, "competitiveness",
                                                      convert_to_pos=True)

                comp_norm_list = list(self.comp_norm[firm_type].values())
                self.avg_comp_norm[firm_type] = weighted_avg(firms, comp_norm_list)

            # Get employment and sales quintiles per sector
            self.q_sector_employment[firm_type] = get_quantiles(firms, "size")
            self.q_sector_sales[firm_type] = get_quantiles(firms, "sales")

        # Get regional average wages and unemployment rate
        firms = self.model.get_firms(self.region)
        self.avg_wage = (sum(firm.wage * firm.size for firm in firms) /
                         sum(firm.size for firm in firms))
        households = self.model.get_households(self.region)
        unemployment = sum(1 for hh in households if hh.employer is None)
        self.unemployment_rate = round(max(1, unemployment) /
                                       max(1, len(households)), 2)

        # Add firm entry and exit resources to consumption
        total_consumption = sum(hh.consumption for hh in households)
        entry_exit_resources = (self.bailout_cost - self.new_firms_resources)
        if total_consumption < entry_exit_resources:
            print("More resources than consumption")
        total_consumption += entry_exit_resources
        
        # Update export demand
        if self.model.schedule.time > 10:
            self.demand_RoW = self.demand_RoW * (1 + FRAC_EXP)
        else:
            self.demand_RoW = FRAC_EXP_INIT * total_consumption

        # Save regional and export demands per consumption sector
        agr_consumption =  FRAC_CONS_AGR * total_consumption
        ind_consumption = FRAC_CONS_IND * total_consumption
        cons_consumption = FRAC_CONS_CONS * total_consumption
        trans_consumption = FRAC_CONS_TRANS * total_consumption
        info_consumption = FRAC_CONS_INFO * total_consumption
        fin_consumption = FRAC_CONS_FIN * total_consumption
        rec_consumption = FRAC_CONS_REC * total_consumption

        #service_consumption = total_consumption - goods_consumption
        export_demand_agr = self.demand_RoW * FRAC_CONS_AGR
        export_demand_ind = self.demand_RoW * FRAC_CONS_IND
        export_demand_cons = self.demand_RoW * FRAC_CONS_CONS
        export_demand_trans = self.demand_RoW * FRAC_CONS_TRANS
        export_demand_info = self.demand_RoW * FRAC_CONS_INFO
        export_demand_fin = self.demand_RoW * FRAC_CONS_FIN
        export_demand_rec = self.demand_RoW * FRAC_CONS_REC


    
        self.regional_demands[Agriculture] = round(agr_consumption, 3)
        self.export_demands[Agriculture] = round(export_demand_agr, 3)
        self.regional_demands[Industry] = round(ind_consumption, 3)
        self.export_demands[Industry] = round(export_demand_ind, 3)
        self.regional_demands[Construction] = round(cons_consumption, 3)
        self.export_demands[Construction] = round(export_demand_cons, 3)
        self.regional_demands[Transport] = round(trans_consumption, 3)
        self.export_demands[Transport] = round(export_demand_trans, 3)
        self.regional_demands[Information] = round(info_consumption, 3)
        self.export_demands[Information] = round(export_demand_info, 3)
        self.regional_demands[Finance] = round(fin_consumption, 3)
        self.export_demands[Finance] = round(export_demand_fin, 3)
        self.regional_demands[Recreation] = round(rec_consumption, 3)
        self.export_demands[Recreation] = round(export_demand_rec, 3)


    def stage6(self) -> None:
        """Sixth stage of Government step function. """

        # Normalize market shares per region
        self.market_share_norm = {}
        for firm_type in CONS_FIRM_TYPES:
            firms = self.model.get_firms_by_type(firm_type, self.region)
            self.market_share_norm[firm_type] = normalize(firms, "market_share")

    def stage7(self) -> None:
        """Seventh stage of Government step function. """

        # Update average production (and increase) of all firms and for all sectors
        for firm_type in FIRM_TYPES:
            production = self.get_production(firm_type)
            self.avg_prod[firm_type] = production[0]
            self.prod_increase[firm_type] = production[1]

        # Update average net worth
        firms = self.model.get_firms(self.region)
        self.avg_net_worth = sum(firm.net_worth for firm in firms) / (len(firms)+1)

    def stage8(self) -> None:
        """Eighth stage of Government step function. """

        # Get highest wage in this region (of ConsumptionGood and Service firms)
        self.top_wage = max(firm.wage for firm in
                            self.model.get_cons_firms(self.region))
        # Get top productivity (of CapitalGood firms in previous timestep)
        self.top_prod = max(firm.old_prod for firm in
                            self.model.get_firms_by_type(CapitalFirm, self.region))

        # Get total capital and capital for firm subsidiaries per sector
        for firm_type in FIRM_TYPES:
            capital = self.get_capital(firm_type)
            self.total_capital[firm_type] = capital[0]
            self.capital_new_firm[firm_type] = capital[1]<|MERGE_RESOLUTION|>--- conflicted
+++ resolved
@@ -26,8 +26,7 @@
 # -- MODEL CONSTANTS -- #
 TRANSPORT_COST = 0.03
 TRANSPORT_COST_RoW = 2 * TRANSPORT_COST
-<<<<<<< HEAD
-DEMAND_ROW = 0              # TESTING, TODO: set back to 300!
+DEMAND_ROW = 0              # NOTE: TESTING, export turned off
 FRAC_CONS_IND= 0.2
 FRAC_CONS_TRANS = 0.2
 FRAC_CONS_CONS = 0.15
@@ -36,14 +35,8 @@
 FRAC_CONS_REC = 0.1
 FRAC_CONS_AGR = 0.15
 
-FRAC_EXP = 0                # TESTING, TODO: set back to 0.1! Multiplication factor for export each timestep
-FRAC_EXP_INIT = 0        # TESTING, TODO: set back to 0.15! Fraction of regional consumption for initial export d
-=======
-DEMAND_ROW = 0              # NOTE: TESTING! Export turned off
-FRAC_CONS_IN_GOODS = 0.3
 FRAC_EXP = 0                # Multiplication factor for export each timestep
 FRAC_EXP_INIT = 0           # Fraction of regional consumption for initial export d
->>>>>>> 31a429c9
 
 FIRMS = [Firm, CapitalFirm, Agriculture, Industry, Construction, Transport,
               Information, Finance, Recreation]
