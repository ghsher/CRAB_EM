--- conflicted
+++ resolved
@@ -30,7 +30,6 @@
 N_REGIONS = 1                                      # Number of regions
 REGIONS = range(N_REGIONS)
 N_HOUSEHOLDS = {REGIONS[0]: 10000}                 # Number of households per region
-<<<<<<< HEAD
 N_FIRMS = {REGIONS[0]: {C26: 30,          # Number of firms per type per region
                         C27: 30,
                         C28: 30,
@@ -43,11 +42,6 @@
                         Finance: 100,
                         Business_services: 100,
                         }}
-=======
-N_FIRMS = {REGIONS[0]: {CapitalFirm: 125,          # Number of firms per type per region
-                        ConsumptionGoodFirm: 200,
-                        ServiceFirm: 300}}
->>>>>>> a8daa594
 
 # -- FIRM INITIALIZATION ATTRIBUTES -- #
 INIT_NET_WORTH = {C26: 100,
@@ -168,24 +162,16 @@
                     flood_depths = {int(RP.lstrip("Flood depth RP")): depth
                                     for RP, depth in flood_depths.items()}
                     self.add_firm(firm_type, region=region,
-<<<<<<< HEAD
-                                market_share=1/N_FIRMS[region][firm_type],
-                                net_worth=INIT_NET_WORTH[firm_type],
-                                init_n_machines=INIT_N_MACHINES[firm_type],
-                                init_cap_amount=INIT_CAP_AMOUNT[firm_type],
-                                cap_out_ratio=INIT_KL_RATIO[firm_type],
-                                markup=INIT_MK[firm_type],
-                                 )
-            # Create households
-=======
                                   flood_depths=flood_depths,
                                   market_share=1/N_FIRMS[region][firm_type],
                                   net_worth=INIT_NET_WORTH[firm_type],
                                   init_n_machines=INIT_N_MACHINES[firm_type],
-                                  init_cap_amount=INIT_CAP_AMOUNT[firm_type])
+                                  init_cap_amount=INIT_CAP_AMOUNT[firm_type],
+                                  cap_out_ratio=INIT_KL_RATIO[firm_type],
+                                  markup=INIT_MK[firm_type],
+                                  )
             
             # -- CREATE HOUSEHOLDS -- #
->>>>>>> a8daa594
             self.households[region] = []
             # Take random subsample from synthetic population
             idx = self.RNGs[Household].choice(HH_attributes.index,
@@ -210,12 +196,9 @@
                 # Also keep track of clients on supplier side
                 firm.supplier.clients.append(firm)
 
-        # -- FIRM ATTRIBUTES (per region) -- #
-        # Keep track of firms leaving and entering
+        # -- FIRM EVOLUTION ATTRIBUTES (per region) -- #
         self.firm_subsidiaries = defaultdict(list)
         self.firms_to_remove = defaultdict(list)
-        # Keep track of vacancies
-        self.vacancies = defaultdict(list)
 
         # -- DATACOLLECTION -- #
         self.datacollector = DataCollector(model_reporters=model_vars,
@@ -260,25 +243,16 @@
         net_worth = max(gov.avg_net_worth, 1) * fraction_wealth
         # Get capital amount for new firms from government
         capital_amount = round(gov.capital_new_firm[type(firm)] * firm.cap_out_ratio)
-        # Get best regional capital firm (and its brochure)
-        #best_cap = gov.get_best_cap()
-        #brochure = best_cap.brochure
         markup = INIT_MK[type(firm)]
-        suppliers = self.get_firms_by_supplier(type(firm), firm.region)
-        supplier = self.RNGs[type(firm)].choice(suppliers)
         
         if isinstance(firm, CapitalFirm):
             # Initialize productivity as fraction of regional top productivity
             x_low, x_up, a, b = (-0.075, 0.075, 2, 4)
             fraction_prod = 1 + x_low + self.RNGs[type(firm)].beta(a, b) * (x_up - x_low)
-<<<<<<< HEAD
             old_prod = np.around(gov.top_prod[type(firm)] * fraction_prod, 3)
-
-            #print(old_prod, prod)
-=======
-            old_prod = np.around(gov.top_prod * fraction_prod, 3)
+            # Get brochure from best capital firm of same type
+            brochure = gov.best_cap[type(firm)].brochure
             prod = brochure["prod"]
->>>>>>> a8daa594
             # Initialize market share as fraction of total at beginning
             market_share = 1 / N_FIRMS[firm.region][type(firm)]
             # Create new firm
@@ -290,26 +264,19 @@
                              sales=capital_amount, wage=firm.wage, price=firm.price,
                              prod=prod, old_prod=old_prod, lifetime=0)
         elif isinstance(firm, ConsumptionFirm):
-            # Initialize productivity as productivity of best supplier
-            
+            # Initialize new supplier randomly
+            suppliers = self.get_firms_by_supplier(type(firm), firm.region)
+            supplier = self.RNGs[type(firm)].choice(suppliers)
             prod = supplier.brochure["prod"]
             # Create new firm
-<<<<<<< HEAD
-            sub = type(firm)(model=self, region=firm.region, market_share=0,
-                            init_n_machines=1, init_cap_amount=capital_amount,
-                            net_worth=net_worth,  markup = markup,
-                            cap_out_ratio=firm.cap_out_ratio,
-                            sales=0, wage=firm.wage, price=firm.price, prod=prod,
-                            lifetime=0)
-=======
             sub = type(firm)(model=self, region=firm.region,
                              flood_depths=firm.flood_depths, market_share=0,
                              init_n_machines=1, init_cap_amount=capital_amount,
-                             net_worth=net_worth,
+                             net_worth=net_worth, markup=markup,
+                             cap_out_ratio=firm.cap_out_ratio,
                              sales=0, wage=firm.wage, price=firm.price, prod=prod,
                              lifetime=0)
             # Initialze competitiveness from regional average
->>>>>>> a8daa594
             sub.competitiveness = gov.avg_comp_norm[type(firm)]
         else:
             raise ValueError("Firm type not recognized in function add_subsidiary().")
@@ -368,7 +335,6 @@
                 self.firms[region][C28] + self.firms[region][C29] + \
                 self.firms[region][C30]
         return firms
-    
 
     def get_firms_by_type(self, firm_type: type, region: int):
         """Return all firms of specified type and region.
@@ -438,11 +404,6 @@
         
         return firms
     
-
-            
-
-
-      
     def get_households(self, region: int):
         """Return list of all households in this region.
 
@@ -466,8 +427,6 @@
 
         # -- MODEL STEP: see stages in agent classes for more details -- #
         self.schedule.step()
-        # Reset firm vacancies
-        self.vacancies = defaultdict(list)
 
         # -- REMOVE BANKRUPT FIRMS -- #
         for region in REGIONS:
