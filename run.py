--- conflicted
+++ resolved
@@ -19,20 +19,14 @@
 
 from model import CRAB_Model
 
-<<<<<<< HEAD
-STEPS = 300
-N_RUNS = 10
-=======
-
 # -- READ FILES -- #
 HH_attributes = pd.read_csv("Input/HH_attributes.csv", index_col=0)
 firm_flood_depths = pd.read_csv("Input/Firm_attributes.csv", index_col=0)
 PMT_weights = pd.read_csv("Input/PMT_weights.csv", index_col=0)
 
 # -- MODEL PARAMETERS -- #
-STEPS = 400
-N_RUNS = 1
->>>>>>> a8daa594
+STEPS = 300
+N_RUNS = 10
 RANDOM_SEEDS = np.arange(0, 100, int(100/N_RUNS))
 
 
