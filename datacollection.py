--- conflicted
+++ resolved
@@ -19,7 +19,6 @@
 			  # -- AGENT COUNTS -- #
 			  "N households": 
 			  		lambda m: len(m.get_households(REGION)),
-<<<<<<< HEAD
 			  "n_c26_firms": 
 		  			lambda m: len(m.get_firms_by_type(C26, REGION)),
 			  "n_ind_firms": 
@@ -34,70 +33,24 @@
 			  		lambda m: len(m.get_firms_by_type(Private_services, REGION)),
 			  "n_pub_serv_firms": 
 			  		lambda m: len(m.get_firms_by_type(Public_services, REGION)),
-               "n_pub_utilities_firms": 
+              "n_pub_utilities_firms": 
 			  		lambda m: len(m.get_firms_by_type(Utilities, REGION)),
-                "n_retail_firms": 
+              "n_retail_firms": 
 			  		lambda m: len(m.get_firms_by_type(Wholesale_Retail, REGION)),
             
-                
 			  "HH consumption": 
 			  		lambda m: sum(hh.consumption for hh in m.get_households(REGION)),
-=======
-			  "N cap firms": 
-		  			lambda m: len(m.get_firms_by_type(CapitalFirm, REGION)),
-			  "N cons firms": 
-			  		lambda m: len(m.get_firms_by_type(ConsumptionGoodFirm, REGION)),
-			  "N serv firms": 
-			  		lambda m: len(m.get_firms_by_type(ServiceFirm, REGION)),
-
-			  # -- FIRM ATTRIBUTES -- #
->>>>>>> 6201b165
 			  "Regional demand":
 			  		lambda m: sum(m.governments[REGION].regional_demands.values()),
-			"Export demand": 
+			  "Export demand": 
 			  		lambda m: sum(m.governments[REGION].export_demands.values()),
-
-			"Unemployment rate":
+			  "Unemployment rate":
 			  		lambda m: m.governments[REGION].unemployment_rate,
-			"Min wage":
+			  "Min wage":
 			  		lambda m: m.governments[REGION].min_wage,
-			"Avg wage":
+			  "Avg wage":
 			  		lambda m: m.governments[REGION].avg_wage,
-<<<<<<< HEAD
-			}
-=======
-			  "N cap bankrupt":
-			  		lambda m: sum(1 for firm in m.firms_to_remove[REGION]
-			  					  if type(firm) == CapitalFirm),
-			  "N cons bankrupt":
-			  		lambda m: sum(1 for firm in m.firms_to_remove[REGION]
-			  					  if type(firm) == ConsumptionGoodFirm),
-			  "N serv bankrupt":
-			  		lambda m: sum(1 for firm in m.firms_to_remove[REGION]
-			  					  if type(firm) == ServiceFirm),
-
-			  # -- HOUSEHOLD ATTRIBUTES -- #
-			  "Total HH consumption": 
-			  		lambda m: sum(hh.consumption for hh in m.get_households(REGION)),
-			  "Total HH net worth":
-			  		lambda m: sum(hh.net_worth for hh in m.get_households(REGION)),
-			  "Total flood damage":
-			   		lambda m: sum(hh.monetary_damage
-			   					  for hh in m.get_households(REGION)),
-  			  # "Adaptation: elevation":
-			  # 		lambda m: sum(bool(hh.adaptation["Elevation"])
-			  # 					  for hh in m.get_households(REGION)) /
-			  # 					  len(m.get_households(REGION)),
-			  # "Adaptation: dry-proofing":
-			  # 		lambda m: sum(bool(hh.adaptation["Wet_proof"])
-			  # 					  for hh in m.get_households(REGION)) /
-			  # 					  len(m.get_households(REGION)),
-			  # "Adaptation: wet-proofing":
-			  # 		lambda m: sum(bool(hh.adaptation["Dry_proof"])
-			  # 					  for hh in m.get_households(REGION)) /
-			  # 					  len(m.get_households(REGION)),
 			  }
->>>>>>> 6201b165
 
 agent_vars = {
 			  "Type":
@@ -120,7 +73,6 @@
 			  		lambda a: getattr(a, "machine_prod", None),
 			  "Inventories":
 			  		lambda a: getattr(a, "inventories", None),
-<<<<<<< HEAD
 			  "N ordered":
 			  		lambda a: getattr(a, "quantity_ordered", None),
 			  "Production made":
@@ -131,10 +83,6 @@
 			  		lambda a: sum(getattr(a, "past_demand", None))
 			  				  if getattr(a, "past_demand", None) is not None
 			  				  else None,
-=======
-			  # "N ordered":
-			  # 		lambda a: getattr(a, "quantity_ordered", None),
->>>>>>> 6201b165
 			  "Past demand":
 			  		lambda a: getattr(a, "past_demand", None)[-1]
 			  				  if getattr(a, "past_demand", None) is not None
@@ -147,7 +95,6 @@
 			  # 		lambda a: getattr(a, "unfilled_demand", None),
 			  "Wage":
 			  		lambda a: getattr(a, "wage", None),
-<<<<<<< HEAD
 			  "Net worth":
 			  		lambda a: getattr(a, "net_worth", None),
 			  "Debt":
@@ -160,19 +107,9 @@
 			  		lambda a: getattr(a, "desired_employees", None),
               "KL ratio":
 			  		lambda a: getattr(a, "cap_out_ratio", None),
-=======
-			  # "Size":
-			  # 		lambda a: getattr(a, "size", None),
-			  "Labor demand":
-			  		lambda a: getattr(a, "desired_employees", None),
->>>>>>> 6201b165
 			  "Capital amount":
 			  		lambda a: sum(vin.amount
 			  					  for vin in getattr(a, "capital_vintage", None))
 			  				  if getattr(a, "capital_vintage", None) is not None
 			  				  else None,
-<<<<<<< HEAD
-=======
-			   "Flood damage": "damage_coef",
->>>>>>> 6201b165
 			  }