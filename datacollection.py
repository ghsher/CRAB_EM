--- conflicted
+++ resolved
@@ -19,47 +19,6 @@
             #   "Flood intensity": "flood_return",
 
 			  # -- AGENT COUNTS -- #
-<<<<<<< HEAD
-			#   "n_agents": 
-			#   		lambda m: m.schedule.get_agent_count(),
-			#   "n_households": 
-			#   		lambda m: len(m.get_households(REGION)),
-			#   "n_c26_firms": 
-		  	# 		lambda m: len(m.get_firms_by_type(C26, REGION)),
-			#   "n_ind_firms": 
-			#   		lambda m: len(m.get_firms_by_type(Industry, REGION)),
-            #   "n_cons_firms": 
-		  	# 		lambda m: len(m.get_firms_by_type(Construction, REGION)),
-			#   "n_trans_firms": 
-			#   		lambda m: len(m.get_firms_by_type(Transport, REGION)),
-			#   "n_agr_firms": 
-			#   		lambda m: len(m.get_firms_by_type(Agriculture, REGION)),
-			#   "n_priv_serv_firms": 
-			#   		lambda m: len(m.get_firms_by_type(Private_services, REGION)),
-			#   "n_pub_serv_firms": 
-			#   		lambda m: len(m.get_firms_by_type(Public_services, REGION)),
-            #   "n_pub_utilities_firms": 
-			#   		lambda m: len(m.get_firms_by_type(Utilities, REGION)),
-            #   "n_retail_firms": 
-			#   		lambda m: len(m.get_firms_by_type(Wholesale_Retail, REGION)),
-
-			  # -- CONSUMPTION/DEMAND VARIABLES -- #
-			  "HH consumption": 
-			  		lambda m: sum(hh.consumption for hh in m.get_households(REGION)),
-			#   "Regional demand":
-			#   		lambda m: sum(m.governments[REGION].regional_demands.values()),
-			#   "Export demand": 
-			# 		lambda m: sum(m.governments[REGION].export_demands.values()),
-
-			  # -- LABOUR VARIABLES -- #
-			  "Unemployment rate":
-					lambda m: m.governments[REGION].unemployment_rate,
-			#   "Min wage":
-			# 		lambda m: m.governments[REGION].min_wage,
-			  "Avg wage":
-					lambda m: m.governments[REGION].avg_wage,
-			}
-=======
 			  "N households": 
 			  		lambda m: len(m.get_households(REGION)),
 			  "n_c26_firms": 
@@ -94,27 +53,12 @@
 			  "Avg wage":
 			  		lambda m: m.governments[REGION].avg_wage,
 			  }
->>>>>>> ea801907
 
 agent_vars = {
 			  "Type":
 			  		lambda a: a.__class__.__name__,
 
 			  # -- FIRM ATTRIBUTES -- #
-<<<<<<< HEAD
-			#   "Price":
-			#   	  	lambda a: getattr(a, "price", None),
-			#   "Market share":
-			#   		lambda a: getattr(a, "market_share", None)[0]
-			#   				  if getattr(a, "market_share", None) is not None
-			#   				  else None,
-			#   "Prod":
-			#   		lambda a: getattr(a, "prod", None),
-			#   "Inventories":
-			#   		lambda a: getattr(a, "inventories", None),
-			#   "N ordered":
-			#   		lambda a: getattr(a, "quantity_ordered", None),
-=======
 			  "Sales":
 			  		lambda a: getattr(a, "sales", None),
 			  "Price":
@@ -131,7 +75,6 @@
 			  		lambda a: getattr(a, "inventories", None),
 			  "N ordered":
 			  		lambda a: getattr(a, "quantity_ordered", None),
->>>>>>> ea801907
 			  "Production made":
 			  		lambda a: getattr(a, "production_made", None),
 			#   "Feasible production":
