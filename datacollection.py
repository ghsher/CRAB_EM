--- conflicted
+++ resolved
@@ -42,44 +42,14 @@
 			  		lambda m: sum(m.governments[REGION].regional_demands.values()),
 			"Export demand": 
 			  		lambda m: sum(m.governments[REGION].export_demands.values()),
-<<<<<<< HEAD
-			  # "Bailout cost":
-			  # 		lambda m: m.governments[REGION].bailout_cost,
-			  # "New firms resources":
-			  # 		lambda m: m.governments[REGION].new_firms_resources,
+
 			"Unemployment rate":
-=======
-			  "Unemployment rate":
->>>>>>> 31a429c9
 			  		lambda m: m.governments[REGION].unemployment_rate,
 			"Min wage":
 			  		lambda m: m.governments[REGION].min_wage,
 			"Avg wage":
 			  		lambda m: m.governments[REGION].avg_wage,
-<<<<<<< HEAD
-	  		"Frac machines dead":
-	  		  		lambda m: m.machine_dead/sum(len(firm.capital_vintage)
-                                    			 for firm in m.get_firms(0)),
-	  		"Changed supplier cap":
-	  		  		lambda m: m.changed_supplier[CapitalFirm],
-  		  	"Changed supplier agr":
-	  		  		lambda m: m.changed_supplier[Agriculture],
-	  		"Changed supplier ind":
-	  		  		lambda m: m.changed_supplier[Industry],
-			"Changed supplier cons":
-					lambda m: m.changed_supplier[Construction],
-			"Changed supplier trans":
-					lambda m: m.changed_supplier[Transport],
-			"Changed supplier inf":
-					lambda m: m.changed_supplier[Information],
-			"Changed supplier fin":
-					lambda m: m.changed_supplier[Finance],
-			"Changed supplier rec":		
-					lambda m: m.changed_supplier[Recreation]
-}
-=======
-			  }
->>>>>>> 31a429c9
+			}
 
 agent_vars = {"Type":
 					lambda a: type(a),
