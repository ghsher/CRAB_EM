# !/usr/bin/env python3.11
# -*- coding: utf-8 -*-

"""

@author: lizverbeek, TabernaA

This file contains the Household and Firm agent classes for the CRAB model.
Both are based on a CRAB_Agent parent class, containing all shared functions
for any agent in the CRAB model.
The Household class is a simple agent that can engage in labor search to find a job
at one of the Firms.
There are three types of Firms: CapitalFirms, and two types of ConsumptionFirms:
ConsumptionGoodFirms and ServiceFirms.
The CapitalFirms supply machines to other CapitalFirms and to ConsumptionFirms,
which they use to provide goods and services to households for consumption.

"""

# -- PACKAGES FOR TYPE CHECKING -- #
from __future__ import annotations
from typing import TYPE_CHECKING, Type
if TYPE_CHECKING:
    from model import CRAB_Model

# -- OTHER PACKAGES -- #
import numpy as np
import math
import bisect
from scipy.stats import bernoulli
from collections import deque
from mesa import Agent


# -- FIRM INITIALIZATION VALUES -- #
PROD_DIST = (1.05, 0.02)  # Normal distribution (mean, std) of initial productivity
WAGE_DIST = (1, 0.02)     # Normal distribution (mean, std) of initial wages

# -- FIRM CONSTANTS -- #
INTEREST_RATE = 0.01
DEBT_SALES_RATIO = 2   # Ratio affordable debt : sales

# -- FLOOD CONSTANTS -- #
DAMAGE_CURVES = {"Residential":
                    {"Depth": [0, 0.5, 1, 1.5, 2, 3, 4, 5],
                     "Damage": [0, 0.06, 0.13, 0.18, 0.23, 0.28, 0.32, 0.4]},
                 "Industry":
                    {"Depth": [0, 0.5, 1, 1.5, 2, 3, 4, 5, 6],
                     "Damage": [0, 0.24, 0.37, 0.47, 0.55, 0.69, 0.82, 0.91, 1]}}
DAMAGE_REDUCTION = {"Elevation": 3, "Dry_proof": 0.4, "Wet_proof": 0.5}
# -- ADAPTATION CONSTANTS -- #
CCA_COSTS = {"Elevation": 2, "Dry_proof": 0.5, "Wet_proof": 1}

def systemic_tax(profits: list, sales: float, quintiles: list,
                 taxes: list=[0.2, 0.2, 0.2, 0.2, 0.2, 0.2, 0.2]) -> None:
    """Returns tax for given profits and sales.

    Args:
        profits         : List of firm profits per region
        sales           : List of firm sales per region
        quintiles       : List of sectoral sales quintiles
        taxes           : List of tax values per quintile
    """

    if sales >= quintiles[4]:
            tax_rate = taxes[5]
    elif sales < quintiles[4] and sales >= quintiles[3]:
            tax_rate =taxes[4]
    elif sales < quintiles[3] and sales >= quintiles[2]:
            tax_rate = taxes[3]
    elif sales < quintiles[2] and sales>= quintiles[1]:
            tax_rate = taxes[2]
    elif sales < quintiles[1] and sales >= quintiles[0]:
            tax_rate = taxes[1]
    elif sales <= quintiles[0]:
        tax_rate = taxes[0]
    return tax_rate * profits


def depth_to_damage(building_type: str, flood_depth: float) -> float:
    """Returns damage coefficient from flood depth for given building type.

    Args:
        building_type       : Type of building ("Residential" or "Industry")
        flood_depth         : Depth of flood
    Returns:
        damage_coef         : Damage coefficient
    """
    # Get (depth, damage) datapoints for depth-damage curve of building type
    depths = DAMAGE_CURVES[building_type]["Depth"]
    damages = DAMAGE_CURVES[building_type]["Damage"]
    # Interpolate between known datapoints
    damage_coef = np.interp(flood_depth, depths, damages)
    return damage_coef


class CRAB_Agent(Agent):
    """Class representing an actor (firm or household) in the CRAB model. """

    def __init__(self, model: CRAB_Model, region: int, flood_depths: dict) -> None:
        """Initializes an agent in the CRAB model.
        
        Args:
            model           : Model object containing the agent
            region          : Home region of this agent
        """

        super().__init__(model.next_id(), model)

        # -- GENERAL CRAB AGENT ATTRIBUTES -- #
        self.region = region
        self.lifetime = 1

        # -- FLOOD ATTRIBUTES -- #
        self.flood_depths = flood_depths
        self.flood_depth_now = 0
        self.monetary_damage = 0

    def stage8(self):
        """General CRAB Agent last stage of step function: increase lifetime."""
        self.lifetime += 1        


class Household(CRAB_Agent):
    """Class representing a household in the CRAB model. """

    def __init__(self, model: CRAB_Model, region: int, HH_attributes: pd.Series) -> None:
        """Initialize household agent.
        
        Args:
            model           : Model object containing the household
            region          : Home region of this household
        """

        # -- FLOOD DEPTHS -- # 
        flood_depths = HH_attributes.filter(regex="Flood depth")
        flood_depths = {int(RP.lstrip("Flood depth RP")): depth
                        for RP, depth in flood_depths.items()}
        super().__init__(model, region, flood_depths)

        # -- SOCIO-ECONOMIC ATTRIBUTES -- #
        self.education = HH_attributes["Education"]

        # -- FINANCIAL ATTRIBUTES -- #
        self.consumption = 1
        self.net_worth = HH_attributes["savings_norm"]
        self.house_income_ratio = HH_attributes["House:income ratio"]
        self.house_value = self.house_income_ratio

        # -- LABOR MARKET ATTRIBUTES -- #
        self.employer = None
        self.wage = 1

        # -- FLOOD ATTRIBUTES -- #
        self.adaptation = {"Elevation": 0,      # Elevation     (Height)
                           "Wet_proof": False,  # Wet-proofed   (True/False)
                           "Dry_proof": 0}      # Dry-proofed   (Age)
        self.repair_expenses = 0
        self.adaptation_costs = 0
        self.measure_to_impl = None
        # -- Adaptation attributes -- #
        self.perc_damage = HH_attributes["Flood damage"]
        self.perc_prob = HH_attributes["Flood probability"]
        self.worry = HH_attributes["Worry"]
        self.flood_experience = HH_attributes["Flood experience"]
        self.CCA_perc = {"Elevation": {"Response efficacy": HH_attributes["RE elevation"],
                                       "Self efficacy": HH_attributes["SE elevation"],
                                       "Perceived cost": HH_attributes["PC elevation"]},
                         "Wet_proof": {"Response efficacy": HH_attributes["RE wet"],
                                       "Self efficacy": HH_attributes["SE wet"],
                                       "Perceived cost": HH_attributes["PC wet"]},
                         "Dry_proof": {"Response efficacy": HH_attributes["RE dry"],
                                       "Self efficacy": HH_attributes["SE dry"],
                                       "Perceived cost": HH_attributes["PC dry"]}}
        self.social_exp = HH_attributes["Social expectations"]

    def labor_search(self) -> Firm:
        """ Labor search performed by Household agents.

        Returns:
            employer        : Firm object where household will be employed
        """

<<<<<<< HEAD
        # Get firms with open vacancies
        vacancies_cap = [firm for firm in self.model.get_cap_firms(self.region)
=======
        # Check if there are firms with open vacancies
        vacancies_cap = [firm for firm in
                         self.model.get_firms_by_type(CapitalFirm, self.region)
>>>>>>> a1af0f97
                         if firm.open_vacancies]
        vacancies_cons = [firm for firm in self.model.get_cons_firms(self.region)
                          if firm.open_vacancies]

<<<<<<< HEAD
        # First try to find job at capital firm, then search at all firm types
=======
        # First try to find job at capital firm, then search at other firm types
>>>>>>> a1af0f97
        for vacancies in [vacancies_cap, vacancies_cons]:
            if vacancies:
                # Get subset of firm vacancies (bounded rationality)
                N = math.ceil(len(vacancies)/3)
                subset = self.model.RNGs[type(self)].choice(vacancies, N)
                # Choose firm with highest wage
                employer = subset[np.argmax([firm.wage for firm in subset])]
                # Add self to list of employees of this firm
                employer.employees.append(self)
                # Close vacancies if firm has enough employees
                if employer.desired_employees == len(employer.employees):
                    employer.open_vacancies = False
                return employer
            else:
                continue

        # Return None if search remains unsuccessful
        return None

    def flood_damage(self) -> None:
        """Calculate total damage to property for this household. """

        # Adjust flood depth for elevation level
        if self.adaptation["Elevation"]:
            self.flood_depth_now -= self.adaptation["Elevation"]
        # Get damage coefficient from flood depth
        self.damage_coef = depth_to_damage("Residential", self.flood_depth_now)

        # Reduce damage when wet- or dry_proofed
        if self.adaptation["Dry_proof"] == 1 and self.flood_depth_now < 1:
            self.damage_coef -= (self.damage_coef * DAMAGE_REDUCTION["Dry_proof"])
        if self.adaptation["Wet_proof"]:
            self.damage_coef -= (self.damage_coef * DAMAGE_REDUCTION["Wet_proof"])
        # Compute monetary damage
        self.monetary_damage += self.house_value * self.damage_coef
        self.flood_experience = 1

    def repair_damage(self) -> None:
        """Repair remaining flood damage and adjust consumption. """

        # Reduce savings to repair damage
        repair_savings = min(self.monetary_damage, self.net_worth)
        self.net_worth = max(0, self.net_worth - repair_savings)

        # Reduce consumption by reparation expenses
        gov = self.model.governments[self.region]
        repair_consumption = max(0, self.consumption - gov.unempl_subsidy)
        self.consumption = max(0, self.consumption - repair_consumption)
        
        # Repair damages if affordable with consumption + savings
        self.repair_expenses += repair_savings + repair_consumption 
        if self.repair_expenses > self.monetary_damage:
            # Add repair expenses to regional total
            gov.total_repair_expenses += self.repair_expenses
            self.monetary_damage = 0

    def compute_PMT(self, measure: str, n_others_adapted: int,
                    other_measure_1: bool, other_measure_2: bool) -> None:
        """Household climate change adaptation (CCA) decision-making, based on
           Protection Motivation Theory (PMT).
           Weights are determined from survey data, see:
                Noll et al. (2022). https://doi.org/10.1038/s41558-021-01222-3
                Taberna et al. (2023). https://doi.org/10.1038/s41598-023-46318-2

        Args:
            measure             : CCA measure to consider
            n_others_adapted    : Fraction of other households in social network
                                  that have already taken this measure
            other_measure_1     : Other measure (1) already taken? (True/False)
            other_measure_2     : Other measure (2) already taken? (True/False)
                                     Please note the order of measure (1) and (2)
                                     should correspond to the PMT_weights file
        """

        # Get PMT weights for this measure
        weights = self.model.PMT_weights[measure]
        # Get PMT attributes (in right order to correspond to weights)
        PMT_attrs = [1,
                     self.perc_damage,
                     self.perc_prob,
                     self.worry,
                     self.worry * self.perc_damage,
                     self.CCA_perc[measure]["Response efficacy"],
                     self.CCA_perc[measure]["Self efficacy"],
                     self.CCA_perc[measure]["Perceived cost"],
                     self.flood_experience,
                     self.social_exp,
                     n_others_adapted,
                     n_others_adapted * self.social_exp,
                     other_measure_1,
                     other_measure_2]
        # Get weighted average of attributes
        y_hat = np.dot(weights.dropna(), PMT_attrs)
        # Take inverse logit function for adaptation (intention) probability
        y_hat = round(min(1, np.exp(y_hat)/(1 + np.exp(y_hat))), 2)

        # Bernoulli draw for intention-action barrier
        if y_hat > 0 and self.model.RNGs["Adaptation"].binomial(1, y_hat/4):
            self.measure_to_impl = measure
            self.adaptation_costs = CCA_COSTS[measure]

            # If measure is subsidized: immediately take action
            gov = self.model.governments[self.region]
            if gov.CCA_subsidy == True:
                # Implement measure (for elevation: set equal to new height)
                self.adaptation[measure] = (DAMAGE_REDUCTION["Elevation"]
                                            if measure == "Elevation" else 1)
                self.adaptation_costs = 0
                self.measure_to_impl = None

    def implement_CCA_measure(self, measure) -> None:
        """Implement specified adaptation measure.

        Args:
            measure         : Adaptation measure ("Elevation", "Dry_proof")
        """

        # Spend costs and keep track of expenses by government
        gov = self.model.governments[self.region]
        self.net_worth -= self.adaptation_costs
        gov.total_repair_expenses += self.adaptation_costs
        # Implement measure (for elevation: set equal to new height)
        self.adaptation[measure] = (DAMAGE_REDUCTION["Elevation"]
                                    if measure == "Elevation" else 1)
        # Adjust perceived damage with response efficacy
        resp_eff = self.CCA_perc[self.measure_to_impl]["Response efficacy"]
        self.perc_damage = (self.perc_damage * resp_eff)
        # Reset adaptation implementation variables
        self.adaptation_costs = 0
        self.measure_to_impl = None

    def stage1(self) -> None:
        """First stage of household step function: flood shock. """
        
        # -- Flood shock -- #
        if self.model.flood_now:
            # Get flood depth for this return period
            self.flood_depth_now = self.flood_depths[self.model.flood_return]
            self.flood_damage()

    def stage2(self) -> None:
        pass

    def stage3(self) -> None:
        pass

    def stage4(self) -> None:
        """Fourth stage of Household step function: labor search """

        # Try to find a job at one of the firms
        if self.employer is None:
            self.employer = self.labor_search()
            # If no employer is found, get unemployment subsidy from government 
            if self.employer is None:
                self.wage = self.model.governments[self.region].unempl_subsidy
            else:
                # Otherwise, get wage from employer
                self.wage = self.employer.wage
        else:
            # Update wage if household is already employed
            self.wage = self.employer.wage

    def stage5(self) -> None:
        """Fifth stage of Household step function:
           1) Consumption
           2) Repair possible damages from flood
           3) Adaptation
        """

        # -- Consumption -- #
        self.consumption = self.wage
        # If HH is employed, planning to do adaptation, and there is no subsidy,
        # spend minimum amount (equal to unempl subsidy) on consumption, save rest
        gov = self.model.governments[self.region]
        if (self.employer and self.adaptation_costs > 0 and not gov.CCA_subsidy):
            self.savings = max(0, self.consumption - gov.unempl_subsidy)
            self.consumption -= self.savings
            self.net_worth += self.savings
        else:
            self.savings = 0

        # -- Repair flood damages -- #
        # Update house value relative to changes in average wage
        wage_diff = (gov.avg_wage - gov.avg_wage_prev)/gov.avg_wage_prev
        self.house_value = (self.house_value * (1 + wage_diff)
                            if wage_diff != 0 else self.house_value)
        # Check if still any damage remaining, otherwise reset repair costs
        if self.monetary_damage > 0:
            self.repair_damage()
        else:
            self.repair_expenses = 0

        # -- Adaptation -- #
        if (self.model.CCA and np.any(list(self.flood_depths.values()))):

            # Get household social network for opinion dynamics
            if self.model.social_net:
                neighbor_nodes = list(self.model.G.neighbors(self.unique_id))
                households = self.model.get_households(self.region)
                social_network = [self.model.schedule._agents[node]
                                  for node in neighbor_nodes]

            # Implement planned measure if net worth is high enough
            if self.measure_to_impl and (self.net_worth > self.adaptation_costs):
                self.implement_CCA_measure(self.measure_to_impl)
            
            # Consider taking adaptation action every year if nothing planned yet
            # and there are still measures to be implemented
            if (self.lifetime % 4 == 0 and self.measure_to_impl is None
                    and not np.all(list(self.adaptation.values()))):

                # Get all measure (in order of consideration)
                all_measures = ["Dry_proof", "Wet_proof", "Elevation"]
                for measure in all_measures:
                    if not self.adaptation[measure]:
                        if self.model.social_net:
                            n_others_adapted = sum([bool(neighbor.adaptation[measure])
                                                    for neighbor in social_network])
                        else:
                            n_others_adapted = 0
                        other_measures = all_measures.copy()
                        other_measures.remove(measure)
                        self.compute_PMT(measure, n_others_adapted,
                                         self.adaptation[other_measures[0]],
                                         self.adaptation[other_measures[1]])

                    elif self.adaptation[measure]:
                        # If dry-proofing implemented: increase its age
                        self.adaptation["Dry_proof"] += 1
                        # Dry-proofing only lasts 20 years, remove if older
                        if self.adaptation["Dry_proof"] >= 80:
                            self.adaptation["Dry_proof"] = 0
                            # Adjust perceived damage
                            resp_eff = self.CCA_perc["Dry_proof"]["Response efficacy"]
                            self.perc_damage = (self.perc_damage / resp_eff)

    def stage6(self) -> None:
        pass

    def stage7(self) -> None:
        pass

    def stage8(self) -> None:
        """Eighth stage of Household step function: increase lifetime. """
        super().stage8()


class Firm(CRAB_Agent):
    """Class representing a firm in the CRAB model. """

    def __init__(self, model: CRAB_Model, region: int, flood_depths: dict,
                 market_share: float, net_worth: int,
                 init_n_machines: int, init_cap_amount: int,
                 cap_out_ratio: float, markup: float, sales: int=10,
                 wage: float=None, price: float=None, prod: float=None,
                 old_prod: float=None, lifetime: int=1) -> None:
        """Initialize firm agent.

        Args:
            model               : Model object containing the firm
            region              : Home region of this firm
            flood_depths        : Firm building flood depths per flood return period
            market_share        : Initial firm market share
            net_worth           : Initial net worth
            init_n_machines     : Initial number of machines
            init_cap_amount     : Initial capital amount
            cap_out_ratio       : Capital output ratio
            markup              : Initial markup
            sales               : Initial sales
            wage                : Inital wage
            price               : Initial price
            prod                : Initial productivity
            old_prod            : Productivity in previous timestep
            lifetime            : Current firm lifetime
        """

        # -- FLOOD ATTRIBUTES -- #
        super().__init__(model, region, flood_depths)

        # -- GENERAL FIRM ATTRIBUTES -- #
        self.lifetime = lifetime
        self.net_worth = net_worth
        self.cap_out_ratio = cap_out_ratio
        self.markup = markup
        self.subsidiary_counter = 0
        
        # -- LABOR MARKET ATTRIBUTES -- #
        self.employees = []
        self.size = 0

        # -- CAPITAL GOODS MARKET ATTRIBUTES -- #
        self.wage = wage if wage else model.RNGs[type(self)].normal(WAGE_DIST[0],
                                                                    WAGE_DIST[1])
        self.prod = prod if prod else model.RNGs[type(self)].normal(PROD_DIST[0],
                                                                    PROD_DIST[1])
        self.old_prod = old_prod if old_prod else self.prod
        self.capital_vintage = [self.Vintage(self, self.prod, init_cap_amount)
                                for _ in range(init_n_machines)]
        self.price = price if price else self.wage/self.prod
        self.sales = sales
        self.quantity_ordered = 0
        self.order_canceled = False
        self.order_reduced = 0

        # -- CONSUMPTION GOODS MARKET ATTRIBUTES -- #
        self.inventories = 0
        self.real_demand = 1
        self.past_demand = deque([1,1])
        self.unfilled_demand = 0
        # Initialize market share per region + entry for export to RoW
        self.market_share = np.repeat(market_share, self.model.n_regions + 1)
        self.market_share_history = deque([])

    class Vintage:
        """Class representing a vintage that consists of multiple
           machines of the same age, lifetime and productivity. """

        def __init__(self, firm: Firm, prod: float, amount: int) -> None:
            """Initialize vintage object.

            Args:
                prod                : Machine productivity
                amount              : Number of machines in this vintage.
            """
            self.prod = prod
            self.amount = amount
            self.age = 0
            self.lifetime = firm.model.RNGs[type(firm)].normal(20, 10)

    def update_capital(self) -> None:
        """Update capital:
           1) Handle flood damage to inventories
           2) Get ordered machines
           3) Remove old machines
        """

        # Handle orders if they are placed
        if self.supplier is not None and self.quantity_ordered > 0:
            # Add new vintage based on quantity ordered and supplier productivity
            new_machine = self.Vintage(self, prod=round(self.supplier.prod, 3),
                                       amount=round(self.quantity_ordered))
            self.capital_vintage.append(new_machine)
            # Reset ordered quantity
            self.quantity_ordered = 0

            self.machines_to_replace = int(round(self.machines_to_replace))
            # Replace machines according to the replacement investment
            while self.machines_to_replace > 0:
                vintage = self.capital_vintage[0]
                if self.machines_to_replace < vintage.amount:
                    vintage.amount -= self.machines_to_replace
                    self.machines_to_replace = 0
                else:
                    self.machines_to_replace -= vintage.amount
                    self.capital_vintage.remove(vintage)
                    del vintage

        # Remove machines that are too old
        for vintage in self.capital_vintage:
            vintage.age += 1
            if vintage.age > vintage.lifetime:
                self.capital_vintage.remove(vintage)
                del vintage
        # Reset investment cost
        self.investment_cost = 0

    def capital_investment(self, inv_frac: float=0.1) -> int:
        """Calculate investment in capital from demand, inventories and
           current maximum production.

        Args:
            inv_frac        : Frac. of expected production to keep in inventories
        Returns:
            n_expansion     : Number of new machines to buy
        """

        # Update demand history (after 1st timestep, when history has length 3)
        if len(self.past_demand) > 2:
            # Remove oldest record from history
            self.past_demand.popleft()
        self.past_demand.append(self.real_demand)

        expected_demand = np.mean(self.past_demand)
        # Get desired level of inventories
        des_inv_level = inv_frac * expected_demand
        # Get desired production from inventory levels and demand
        desired_prod = max(0, expected_demand + des_inv_level - self.inventories)
        # Bound desired production to maximum production
        prod_bound = (sum(vintage.amount for vintage in self.capital_vintage) /
                      self.cap_out_ratio)
        self.feasible_production = round(min(desired_prod, prod_bound))

        # If capital stock is too low: expand firm (buy more capital)
        if self.feasible_production < desired_prod:
            n_expansion = (round(desired_prod - self.feasible_production) *
                           self.cap_out_ratio)
        else:
            n_expansion = 0
        return n_expansion

    def replace_capital(self) -> int:
        """Determine number of machines to replace with better offers.

        Returns:
            n_replacements      : Number of machines to replace
        """

        # Potential replacement machines are current best offers
        if self.offers:
            # Get offer with best productivity:price ratio
            ratios = {supplier: brochure["prod"]/brochure["price"]
                      for supplier, brochure in self.offers.items()}
            best_supplier = max(ratios, key=ratios.get)
            new_prod, new_price = self.offers[best_supplier].values()
        else:
            # If there are no offers: pick random capital firm as supplier
            cap_firms = self.model.get_firms_by_supplier(type(self), self.region)
            supplier = self.model.RNGs[type(self)].choice(cap_firms)
            supplier.clients.append(self)
            if supplier.region == self.region:
                new_prod, new_price = supplier.brochure.values()

        n_replacements = 0
        for vintage in self.capital_vintage:
            # Compute unit cost advantage (UCA) of new machines
            UCA = self.wage / vintage.prod - self.wage / new_prod
            # Compute payback, only replace if advantage is high enough
            if UCA > 0 and new_price / UCA <= 3:
                n_replacements += vintage.amount
        return n_replacements

    def place_order(self, n_expansion: int, n_replacements: int) -> int:
        """Choose supplier and place the order of machines.

        Args:
            n_expansion         : Amount of machines firm wants to add
            n_replacements      : Amount of machines firm wants to replace
        Returns:
            n_ordered           : Amount of machines ordered from supplier
        """

        # Reset investment cost and amount of machines ordered
        self.investment_cost = 0
        self.quantity_ordered = 0

        if self.offers:
            # Get productivity:price ratios
            ratios = [brochure["prod"]/brochure["price"]
                      for brochure in self.offers.values()]
            # Get normalized cumulative sum of all offer ratios
            sup_prob = np.cumsum(ratios)/np.cumsum(ratios)[-1]
            j = bisect.bisect_right(sup_prob, self.model.RNGs[type(self)].uniform(0, 1))
            self.supplier = list(self.offers.keys())[j]

        else:
            # No offers? Pick random capital good firm as supplier
            cap_firms = self.model.get_firms_by_supplier(type(self), self.region)
            self.supplier = self.model.RNGs[type(self)].choice(cap_firms)

            # Add this firm to supplier client list (if it is not already)
            if self not in self.supplier.clients:
                self.supplier.clients.append(self)
                self.offers[self.supplier] = self.supplier.brochure

        # Limit desired amount of machines to what firm can afford
        n_desired = n_expansion + n_replacements
        n_affordable = max(0, self.net_worth // self.supplier.price)
        n_to_buy = min(n_desired, n_affordable)

        # If more machines desired than can be bought, make debt to invest
        if n_affordable < n_desired and self.net_worth > 0:
            # Compute affordable debt and adjust number of machines bought
            debt_affordable = self.sales * DEBT_SALES_RATIO
            n_from_debt = debt_affordable // self.supplier.price
            n_to_buy = min(n_desired, n_affordable + n_from_debt)

            # Set debt based on bought machines
            self.debt = (n_to_buy - n_affordable) * self.supplier.price
            if self.debt >= debt_affordable:
                self.credit_rationed = True

        n_ordered = int(np.ceil(n_to_buy))
        if n_ordered > 0:
            # Convert quantity into cost
            self.investment_cost = n_ordered * self.supplier.price
            # Add order to suppliers list
            self.supplier.regional_orders[self] = n_ordered
        elif n_ordered == 0:
            # No orders? Remove supplier
            self.supplier = None
        else:
            raise ValueError("Number of machines ordered can not be negative.")

        return n_ordered

    def cancel_orders(self) -> None:
        """Cancel replacement of machines; reset investment cost; reduce debt. """

        # Reset machines to replace
        self.machines_to_replace = 0
        # If firm is in debt, remove investment cost from debt (not spent)
        if self.debt > 0:
            self.debt = max(0, self.debt - self.investment_cost)
        # Reset investment cost and quantity ordered
        self.investment_cost = 0
        self.quantity_ordered = 0
        self.order_canceled = False

    def reduce_orders(self) -> None:
        """Reduce quantity ordered, machine to replace, investment and debt. """

        # Reduce quantity ordered and machine replacements
        self.quantity_ordered = max(0, self.quantity_ordered - self.order_reduced)
        self.machines_to_replace -= self.order_reduced
        # Get new investment cost and reduce debt
        self.investment_cost = self.quantity_ordered * self.supplier.price
        if self.debt > 0:
            self.debt = max(0, self.debt - self.order_reduced * self.supplier.price)
        self.order_reduced = 0

    def get_avg_prod(self) -> float:
        """Get average firm productivity.

        Returns:
            avg_prod        : Average productivity of firm machines
        """

        # Find most productive machines to satisfy feasible production
        Q = 0
        machines_used = []
        # Loop through stock backwards (latest machines are most productive)
        for vintage in self.capital_vintage[::-1]:
            # Stop when desired amount is reached
            if Q < self.feasible_production:
                machines_used.append(vintage)
                Q += vintage.amount

        # Get average productivity of chosen machines
        avg_prod = (sum(vintage.amount * vintage.prod for vintage in machines_used)
                    / sum(vintage.amount for vintage in machines_used))
        return round(avg_prod, 3)

    def get_labor_demand(self) -> int:
        """Compute labor demand from feasible and average production.
        
        Returns:
            labor_demand        : Number of employees desired
        """

        if self.feasible_production > 0:
            self.prod = self.get_avg_prod()
            labor_demand = max(1, round(self.feasible_production / self.prod))
        else:
            labor_demand = 1

        return labor_demand

    def get_profits(self, RD=False) -> float:
        """Compute firm profits for this timestep.

        Returns:
            profits         : Firm profits (pre-tax)
        """

        sales = self.demand_filled * self.price
        total_costs = self.cost * self.demand_filled
        profits = round(sales - total_costs -
                        self.debt * (1 + INTEREST_RATE), 3)
        self.pre_tax_profits = profits
        return profits

    def update_net_worth(self) -> float:
        """Compute new firm net worth from earnings this timestep. """

        self.net_worth += self.profits - self.investment_cost
        # If firm made profits: pay taxes
        if self.profits > 0:
            gov = self.model.governments[self.region]
            tax = systemic_tax(self.profits, self.demand_filled * self.price,
                               gov.q_sector_sales[type(self)])
            # gov.tax_revenues += tax
            self.net_worth -= tax

    def hire_and_fire(self, labor_demand: int) -> None:
        """Hire (open vacancies) or fire employees based on labor demand,
           current number of employees, profits and wage.

        Args:
            labor_demand        : Firm's demand for labor
        """

        # Bound desired number of employees
        self.open_vacancies = False
        self.desired_employees = max(1, labor_demand)

        # Open vacancies if less employees than desired
        if self.desired_employees > self.size:
            self.open_vacancies = True
        # Fire employees if more than desired and profits are low
        elif self.desired_employees < self.size:
            # Fire undesired employees
            n_to_fire = self.size - self.desired_employees
            for employee in self.employees[:n_to_fire]:
                employee.employer = None
            self.employees = self.employees[n_to_fire:]

    def create_subsidiaries(self) -> None:
        """Create subsidiaries for firms with profits higher than twice their
           current wage, for at least three timesteps in a row.
        """

        # Check if unemployment rate above zero and firm size not in first or last quintile
        gov = self.model.governments[self.region]
        empl_sector_q = gov.q_sector_employment[type(self)]
        if (gov.unemployment_rate > 0
                and self.size > empl_sector_q[0]
                and self.size < empl_sector_q[-1]
           ):
            if 0.8 * self.profits > self.wage * 2:
                self.subsidiary_counter += 1
                if self.subsidiary_counter > 7:
                    self.model.firm_subsidiaries[self.region].append(self)
                    self.subsidiary_counter = 0
            else:
                self.subsidiary_counter = 0

    def remove_employees(self) -> None:
        """Fire all firm employees. """
        for employee in self.employees:
            employee.employer = None
            self.employees = []

    def remove_offers(self) -> None:
        """Remove firm from client list of suppliers."""
        for supplier in self.offers.keys():
            supplier.clients.remove(self)

    def stage1(self) -> None:
        """First stage of firm step function:
           flood damage, update capital and reset debt. """

        # -- FLOOD SHOCK: compute damage coefficient -- #
        if self.model.flood_now:
            self.damage_coef = depth_to_damage("Industry", self.flood_depth_now)
        else:
            self.damage_coef = 0

        # In case of flood damage: destroy (part of) capital
        if self.damage_coef > 0:
            for vintage in self.capital_vintage:
                # If Bernoulli is successful: vintage is destroyed
                if self.model.RNGs[(type(self))].binomial(1, self.damage_coef):
                    self.capital_vintage.remove(vintage)
                    del vintage

        self.update_capital()
        self.debt = 0

    def stage3(self) -> None:
        """Third stage of firm step function: set wages. """
        self.set_wage()

    def stage4(self) -> None:
        """Fourth stage of firm step function: destroy productivity (by flood). """
        if self.damage_coef:
            self.prod -= self.prod * self.damage_coef


class CapitalFirm(Firm):
    """Class representing a capital firm in the CRAB model. """

    def __init__(self, **kwargs) -> None:
        """Initialize capital firm agent. """

        super().__init__(**kwargs)

        # -- Initialize CapitalFirm-specific attributes -- #
        # -- CAPITAL GOODS MARKET: SUPPLY SIDE -- #
        self.clients = []

        self.regional_orders = {}
        self.brochure = {"prod": self.prod, "price": self.price}
        self.cap_out_ratio = 1  # Capital output ratio

        # -- CAPITAL GOODS MARKET: DEMAND SIDE -- #
        self.offers = {}
        self.production_made = 0

    def update_prod_cost(self) -> None:
      """Computes the unit cost of production for this firm. """
      self.cost = self.wage / self.prod

    def update_price(self, markup: float=0.3) -> None:
      """Update firm unit price. """
      self.price = round((1 + markup) * self.cost, 3)

    def advertise(self) -> list[int]:
        """Advertise: create new brochures, select new clients, send brochures."""

        # Create brochures
        self.brochure = {"prod": self.prod, "price": self.price}

        # Randomly sample other firms to become clients
        firms = list(set(self.model.get_firms(self.region)) - set([self]))
        if len(self.clients) > 1:
            # Number of new clients is fraction of number of current clients
            N = 1 + round(len(self.clients) * 0.2)
        else:
            # If no clients yet: sample fixed number of new clients
            N = 10
        new_clients = self.model.RNGs[type(self)].choice(firms, N, replace=False)
        # Add potential clients to own clients, avoid duplicates
        clients = list(set(self.clients + list(new_clients)))

        # Send brochure to chosen firms
        for client in self.clients:
            client.offers[self] = self.brochure

    def set_wage(self) -> None:
        """Set firm wage, based on minimum wage and current top wage """

        # Set new wage to current top wage in the region, bounded by minimum wage
        gov = self.model.governments[self.region]
        return max(gov.min_wage, gov.top_wage)

    def accounting_orders(self) -> None:
        """Check if all orders can be satisfied, else: cancel or reduce orders. """

        # Check how much demand can be filled with production and inventories
        self.production_made = max(0, round(self.size * self.prod, 2))
        stock_available = self.production_made + self.inventories
        self.demand_filled = min(stock_available, self.real_demand)

        # Get unfilled demand and update inventories
        self.unfilled_demand = max(0, self.real_demand - stock_available)
        self.inventories = max(0, stock_available - self.real_demand)

        # If demand cannot be filled: cancel or reduce orders
        if self.demand_filled < self.real_demand:
            orders = list(self.regional_orders.items())
            self.model.RNGs[type(self)].shuffle(orders)
            amount_to_cancel = self.real_demand - self.demand_filled

            # Delete or reduce orders based on amount to cancel
            for order in orders:
                buyer = order[0]
                # If more should be canceled: remove full order
                if order[1] <= amount_to_cancel:
                    canceled_amount = order[1]
                    buyer.order_canceled = True
                # If order is bigger than amount to cancel: reduce order
                else:
                    canceled_amount = min(order[1], amount_to_cancel)
                    buyer.order_reduced = canceled_amount
                amount_to_cancel -= canceled_amount

        # Reset orders
        self.regional_orders = {}

    def remove_supplier(self) -> None:
        """Remove firm as supplier of all its clients. """
        for client in self.clients:
            if client.supplier == self:
                client.supplier = None

    def stage1(self) -> None:
        """First stage of capital firm step function:
           1) Compute flood damage
           2) update capital, cost and price
           3) Advertise own machines.
        """

        # First inherit functionality of Firm agents (here: update capital)
        super().stage1()

        # CapitalFirms-specific: update production cost + price and advertise
        self.update_prod_cost()
        self.update_price()
        self.advertise()

    def stage2(self) -> None:
        """Second stage of capital firm step function: expand and replace machines."""

        # Decide whether to expand
        n_expansion = self.capital_investment()
        # If flood: destroy part of inventories
        if self.damage_coef > 0:
            self.inventories -= self.damage_coef * self.inventories
        # Decide whether to replace capital
        n_replacements = self.replace_capital()

        # Check if net worth allows to make investments
        if n_replacements > 0 or n_expansion > 0:
            if self.net_worth > (self.size * self.wage):
                # Order new machines for expansion and replacement
                self.quantity_ordered = self.place_order(n_expansion,
                                                         n_replacements)
                # Set number of machines to be replaced after expansion
                self.machines_to_replace = max(0, self.quantity_ordered - n_expansion)

    def stage3(self) -> None:
        """Third stage of capital firm step function. """

        # Inherit from Firm class: set wages
        super().stage3()

        # Update demand from regional orders
        self.real_demand = sum(self.regional_orders.values())

        labor_demand = self.get_labor_demand()
        # For capital firms: bound labor demand by real demand and productivity
        labor_demand = min(labor_demand, round(self.real_demand / self.prod))

        # Open vacancies and fire employees
        self.hire_and_fire(labor_demand)

    def stage4(self) -> None:
        """Fourth stage of capital firm step function: destroy productivity."""
        super().stage4()

    def stage5(self) -> None:
        """Fifth stage of Capital firm step function. """
        
        # Save firm size
        self.size = len(self.employees)
        # Check if demand can be filled, cancel or reduce orders if needed
        self.accounting_orders()

    def stage6(self) -> None:
        """Sixth stage of Capital firm step function. """

        # -- ACCOUNTING -- #
        # If order is canceled: reset order and investment cost
        if self.order_canceled:
            self.cancel_orders()

        # If order is reduced: reduce quantity, investment cost and machine replacements
        if self.order_reduced > 0 and self.supplier is not None:
            self.reduce_orders()

        # Update profits and add earnings to net worth
        self.profits = self.get_profits()
        # Update profits and add earnings to net worth
        self.update_net_worth()
        # If new worth is positive firm is not credit constrained
        if self.net_worth > 0:
            self.credit_rationed = False

    def stage7(self) -> None:
        pass

    def stage8(self) -> None:
        """Eighth stage of Capital firm step function. """

        if self.lifetime > 1:
            self.create_subsidiaries()

            # Remove firm from model if net worth or demand is too low
            if self.net_worth <= 0 and sum(self.past_demand) < 1:
                # Check that enough firms of this type still exist
                firms = self.model.get_firms_by_type(type(self), self.region)
                if len(firms) > 10:
                    # Save firm in model to remove at end of timestep
                    self.model.firms_to_remove[self.region].append(self)
                    # Fire employees and remove firm from client list of suppliers
                    self.remove_employees()
                    self.remove_offers()
                    # Remove firm as supplier of its clients
                    self.remove_supplier()

        self.offers = {}
        # Inherit CRAB Agent stage 8 dynamic: increase lifetime
        super().stage8()


# -- CAPITAL FIRM SECTORS -- #
class C26(CapitalFirm):
    """Class representing a Manufacture of computer, electronic and 
        optical product (NACE C26) in the CRAB model. """

    def __init__(self, **kwargs) -> None:
        """Initialize Service firm agent. """

        super().__init__(**kwargs)

        # -- CAPITAL GOODS MARKET: DEMAND SIDE -- #
        #self.cap_out_ratio = 2  # Capital output ratio


class C27(CapitalFirm):
    """Class representing a Manufacture of electrical
        equipment (NACE C27) in the CRAB model. """

    def __init__(self, **kwargs) -> None:
        """Initialize Service firm agent. """

        super().__init__(**kwargs)

        # -- CAPITAL GOODS MARKET: DEMAND SIDE -- #
        #self.cap_out_ratio = 2  # Capital output ratio


class C28(CapitalFirm):
    """Class representing a Manufacture of machinery 
        and equipment n.e.c. (NACE C28) in the CRAB model. """

    def __init__(self, **kwargs) -> None:
        """Initialize Service firm agent. """

        super().__init__(**kwargs)

        # -- CAPITAL GOODS MARKET: DEMAND SIDE -- #
        #self.cap_out_ratio = 2  # Capital output ratio


class C29(CapitalFirm):
    """Class representing a Manufacture of motor vehicles,
       trailers and semi-trailers (NACE C29) in the CRAB model. """

    def __init__(self, **kwargs) -> None:
        """Initialize Service firm agent. """

        super().__init__(**kwargs)

        # -- CAPITAL GOODS MARKET: DEMAND SIDE -- #
        #self.cap_out_ratio = 2  # Capital output ratio


class C30(CapitalFirm):
    """Class representing a	Manufacture of other transport equipment
       (NACE C30) in the CRAB model. """

    def __init__(self, **kwargs) -> None:
        """Initialize Service firm agent. """

        super().__init__(**kwargs)

        # -- CAPITAL GOODS MARKET: DEMAND SIDE -- #
        #self.cap_out_ratio = 2  # Capital output ratio

# -------------------------- #


class ConsumptionFirm(Firm):
    """Class representing a consumption goods firm in the CRAB model. """

    def __init__(self, competitiveness: float=1, **kwargs) -> None:
        """Initialize capital firm agent. """

        super().__init__(**kwargs)

        # -- CAPITAL GOODS MARKET: DEMAND SIDE -- #
        # Randomly pick an initial supplier from all CapitalFirms
        cap_firms = self.model.get_firms_by_supplier(type(self), self.region)
        self.supplier = self.model.RNGs[type(self)].choice(cap_firms)
        self.offers = {self.supplier: self.supplier.brochure}
        self.supplier.clients.append(self)

        # -- INITIAL MARKET PARAMETERS -- #
        self.competitiveness = np.repeat(competitiveness, self.model.n_regions+1)
        self.production_made = 1

    def set_wage(self, b: float=0.2) -> None:
        """Set firm wage, based on average regional productivity
           and regional minimum wage.

        Args:
            b       : Productivity scaling factor
        """

        # Bound wage by minimum wage (determined by government)
        prod_diff = max(-0.25, min(0.25, (self.prod - self.old_prod)/self.old_prod))
        # Regional productivity change, calculated by government
        gov = self.model.governments[self.region]
        avg_prod_diff = gov.prod_increase[type(self)]
        self.wage = max(gov.min_wage,
                        round(self.wage *
                              (1 + b * prod_diff + (1 - b) * avg_prod_diff),
                              3))

    def compete_and_sell(self, v: float=0.05):
        """Updates firm cost, markup and price.

        Args:
            v           : Markup/market_share ratio
        """

        # Update cost, avoiding division by zero
        self.cost = self.wage / self.prod if (self.prod > 0) else self.wage

        # Compute (bounded) markup from market share history
        if len(self.market_share_history) > 1 and self.market_share_history[-2] > 0:
            self.markup = max(0.01, min(0.4,
                              round(self.markup * (1 + v *
                                    ((self.market_share_history[-1] -
                                      self.market_share_history[-2]) /
                                      self.market_share_history[-2])), 5)))
        else:
            self.markup = 0.2

        # Adjust price based on new cost and markup, bounded between
        # 0.7 and 1.3 times the old price to avoid large oscillations
        self.price = max(0.7 * self.price, min(1.3 * self.price,
                         round((1 + self.markup) * self.cost, 8)))

    def update_market_share(self, chi: float=1.0) -> float:
        """Compute firm market share from competitiveness.

        Args:
            chi                 : Scaling factor for level of competitiveness
        """
        if self.lifetime == 0:
            # Initial market shares for newly created firms
            cap_amount = sum(vintage.amount for vintage in self.capital_vintage)
            cap_stock = cap_amount / self.cap_out_ratio
            cap_regional = self.model.governments[self.region].total_capital
            MS = np.repeat(max(cap_stock/cap_regional[type(self)], 1e-4), 2)
        else:
            # Compute new market share from competitiveness
            avg_comp = self.model.governments[self.region].avg_comp_norm[type(self)]
            with np.errstate(divide="ignore", invalid="ignore"):
                # Ignore zero division error, replace NaN with 0
                MS = (self.market_share *
                      (1 + chi * (self.competitiveness - avg_comp) / avg_comp))
                MS[np.isnan(MS)] = 0
        self.market_share = np.around(MS, 8)

    def stage1(self) -> None:
        """First stage of consumption firm step function:
           Flood damage, update capital, place machine orders."""

        # Inherit Firm class function: flood damage and update capital
        super().stage1()

        # Decide whether to expand
        n_expansion = self.capital_investment()
        # If flood: destroy part of inventories
        if self.damage_coef > 0:
            self.inventories -= self.damage_coef * self.inventories
        # Decide whether to replace capital
        n_replacements = self.replace_capital()

        # Check if net worth allows to make investments
        if n_replacements > 0 or n_expansion > 0:
            if self.net_worth > (self.size * self.wage):
                # Order new machines for expansion and replacement
                self.quantity_ordered = self.place_order(n_expansion,
                                                         n_replacements)
                # Set number of machines to be replaced after expansion
                self.machines_to_replace = max(0, self.quantity_ordered -
                                                  n_expansion)

    def stage2(self) -> None:
        pass

    def stage3(self) -> None:
        """Third stage of consumption firm step function. """

        super().stage3()
        # Save old production
        self.old_prod = self.prod
        labor_demand = self.get_labor_demand()
        self.hire_and_fire(labor_demand)

    def stage4(self) -> None:
        """Fourth stage of consumption firm step function:
           1) Destroy productivity
           2) Compete and sell
        """
        self.compete_and_sell()

    def stage5(self) -> None:
        """Fifth stage of Consumption firm step function. """
        
        # Save firm size
        self.size = len(self.employees)
        
        # Get normalized prices and demand
        gov = self.model.governments[self.region]
        self.price_norm = round(gov.prices_norm[type(self)][self], 8)
        self.unfilled_demand = round(gov.unf_demand_norm[type(self)][self], 8)

        # Get competitiveness (model regions, Export)
        transport_costs = np.ones(len(self.competitiveness))
        transport_costs[-1] += gov.transport_cost_RoW
        self.competitiveness = (transport_costs * self.price_norm
                                - np.array(self.unfilled_demand))

    def stage6(self) -> None:
        """Sixth stage of Consumption firm step function. """

        # Update competitiveness
        gov = self.model.governments[self.region]
        self.competitiveness = gov.comp_norm[type(self)][self]
        # Update market share from new competitiveness
        self.update_market_share()

    def stage7(self) -> None:
        """Seventh stage of consumption firm step function. """

        # Normalize and update market share
        gov = self.model.governments[self.region]
        self.market_share = gov.market_share_norm[type(self)][self]

        # Remove old market share history (after 2 timesteps)
        if len(self.market_share_history) > 2:
            self.market_share_history.popleft()
        # Save market share history
        self.market_share_history.append(round(sum(self.market_share), 5))

        # Compute real demand from regional demand, market shares and price
        self.real_demand = np.round(sum([gov.regional_demands[type(self)],
                                         gov.export_demands[type(self)]] 
                                         * self.market_share) / self.prod, 3)
        # Check available stock
        self.production_made = self.size * self.prod
        stock_available = self.production_made + self.inventories
        # Get filled and unfilled demand and update inventories
        self.demand_filled = min(stock_available, self.real_demand)
        self.unfilled_demand = max(0, self.real_demand - stock_available)
        self.inventories = max(0, stock_available - self.real_demand)

        # -- ACCOUNTING -- #
        # If order is canceled: reset order and investment cost
        if self.order_canceled:
            self.cancel_orders()

        # If order is reduced: reduce quantity, investment cost and machine replacements
        if self.order_reduced > 0 and self.supplier is not None:
            self.reduce_orders()

        # Update profits and add earnings to net worth
        self.profits = self.get_profits()
        # Update profits and add earnings to net worth
        self.update_net_worth()
        # If new worth is positive firm is not credit constrained
        if self.net_worth > 0:
            self.credit_rationed = False

    def stage8(self):
        """Eighth stage of consumption firm step function. """

        if self.lifetime > 1:
            self.create_subsidiaries()

            # Remove firm from model if market share or demand is too low
            if (self.market_share[self.region] < 1e-6
                or sum(self.past_demand) < 1):
                # Check that enough firms of this type still exist
                firms = self.model.get_firms_by_type(type(self), self.region)
                if len(firms) > 10:
                    self.model.firms_to_remove[self.region].append(self)
                    # Fire employees and remove offers from suppliers
                    self.remove_employees()
                    self.remove_offers()

        # Reset offers
        self.offers = {}
        # Inherit CRAB Agent stage 8 dynamic: increase lifetime
        super().stage8()


# -- CONSUMPTION FIRM SECTORS -- #
class Industry(ConsumptionFirm):
    """Class representing a Consumption Services firm in the CRAB model. """

    def __init__(self, **kwargs) -> None:
        """Initialize Service firm agent. """

        super().__init__(**kwargs)


class Construction(ConsumptionFirm):
    """Class representing a Consumption Services firm in the CRAB model. """

    def __init__(self, **kwargs) -> None:
        """Initialize Service firm agent. """

        super().__init__(**kwargs)


class Transport(ConsumptionFirm):
    """Class representing a Consumption Services firm in the CRAB model. """

    def __init__(self, **kwargs) -> None:
        """Initialize Service firm agent. """

        super().__init__(**kwargs)


class Information(ConsumptionFirm):
    """Class representing a Consumption Services firm in the CRAB model. """

    def __init__(self, **kwargs) -> None:
        """Initialize Service firm agent. """

        super().__init__(**kwargs)


class Finance(ConsumptionFirm):
    """Class representing a Consumption Services firm in the CRAB model. """

    def __init__(self, **kwargs) -> None:
        """Initialize Service firm agent. """

        super().__init__(**kwargs)


class Business_services(ConsumptionFirm):
    """Class representing a Consumption Services firm in the CRAB model. """

    def __init__(self, **kwargs) -> None:
        """Initialize Service firm agent. """

        super().__init__(**kwargs)


'''
class Agriculture(ConsumptionFirm):
    """Class representing a Consumption Goods firm in the CRAB model. """

    def __init__(self, **kwargs) -> None:
        """Initialize consumption goods firm agent. """

        super().__init__(**kwargs)

        # -- CAPITAL GOODS MARKET: DEMAND SIDE -- #
        #self.cap_out_ratio = 1.5  # Capital output ratio


class Recreation(ConsumptionFirm):
    """Class representing a Consumption Services firm in the CRAB model. """

    def __init__(self, **kwargs) -> None:
        """Initialize Service firm agent. """

        super().__init__(**kwargs)

        # -- CAPITAL GOODS MARKET: DEMAND SIDE -- #
        #self.cap_out_ratio = 2  # Capital output ratio
'''

# ------------------------------ #<|MERGE_RESOLUTION|>--- conflicted
+++ resolved
@@ -181,23 +181,13 @@
             employer        : Firm object where household will be employed
         """
 
-<<<<<<< HEAD
         # Get firms with open vacancies
         vacancies_cap = [firm for firm in self.model.get_cap_firms(self.region)
-=======
-        # Check if there are firms with open vacancies
-        vacancies_cap = [firm for firm in
-                         self.model.get_firms_by_type(CapitalFirm, self.region)
->>>>>>> a1af0f97
                          if firm.open_vacancies]
         vacancies_cons = [firm for firm in self.model.get_cons_firms(self.region)
                           if firm.open_vacancies]
 
-<<<<<<< HEAD
-        # First try to find job at capital firm, then search at all firm types
-=======
         # First try to find job at capital firm, then search at other firm types
->>>>>>> a1af0f97
         for vacancies in [vacancies_cap, vacancies_cons]:
             if vacancies:
                 # Get subset of firm vacancies (bounded rationality)
