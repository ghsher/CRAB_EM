# !/usr/bin/env python3.11
# -*- coding: utf-8 -*-

"""

@author: lizverbeek, TabernaA

This file contains the Household and Firm agent classes for the CRAB model.
Both are based on a CRAB_Agent parent class, containing all shared functions
for any agent in the CRAB model.
The Household class is a simple agent that can engage in labor search to find a job
at one of the Firms.
There are three types of Firms: CapitalFirms, and two types of ConsumptionFirms:
ConsumptionGoodFirms and ServiceFirms.
The CapitalFirms supply machines to other CapitalFirms and to ConsumptionFirms,
which they use to provide goods and services to households for consumption.

"""

# -- PACKAGES FOR TYPE CHECKING -- #
from __future__ import annotations
from typing import TYPE_CHECKING, Type
if TYPE_CHECKING:
    from model import CRAB_Model

# -- OTHER PACKAGES -- #
import numpy as np
import math
import bisect
from scipy.stats import bernoulli
from collections import deque
from mesa import Agent


# -- FIRM INITIALIZATION VALUES -- #
<<<<<<< HEAD
PROD_DIST = (1.05, 0.02)  # Normal distribution (mean, std) of initial wages
WAGE_DIST = (1, 0.02)  # Normal distribution (mean, std) of initial productivity
=======
PROD_DIST = (1.05, 0.02)  # Normal distribution (mean, std) of initial productivity
WAGE_DIST = (1, 0.02)  # Normal distribution (mean, std) of initial wages
>>>>>>> a8daa594

# -- FIRM CONSTANTS -- #
INTEREST_RATE = 0.01
DEBT_SALES_RATIO = 2   # Ratio affordable debt : sales

# -- FLOOD CONSTANTS -- #
DAMAGE_CURVES = {"Residential":
                    {"Depth": [0, 0.5, 1, 1.5, 2, 3, 4, 5],
                     "Damage": [0, 0.06, 0.13, 0.18, 0.23, 0.28, 0.32, 0.4]},
                 "Industry":
                    {"Depth": [0, 0.5, 1, 1.5, 2, 3, 4, 5, 6],
                     "Damage": [0, 0.24, 0.37, 0.47, 0.55, 0.69, 0.82, 0.91, 1]}}
DAMAGE_REDUCTION = {"Elevation": 3, "Dry_proof": 0.4, "Wet_proof": 0.5}
# -- ADAPTATION CONSTANTS -- #
CCA_COSTS = {"Elevation": 2, "Dry_proof": 0.5, "Wet_proof": 1}

def systemic_tax(profits: list, sales: float, quintiles: list,
                 taxes: list=[0.2, 0.2, 0.2, 0.2, 0.2, 0.2, 0.2]) -> None:
    """Returns tax for given profits and sales.

    Args:
        profits         : List of firm profits per region
        sales           : List of firm sales per region
        quintiles       : List of sectoral sales quintiles
        taxes           : List of tax values per quintile
    """

    if sales >= quintiles[4]:
            tax_rate = taxes[5]
    elif sales < quintiles[4] and sales >= quintiles[3]:
            tax_rate =taxes[4]
    elif sales < quintiles[3] and sales >= quintiles[2]:
            tax_rate = taxes[3]
    elif sales < quintiles[2] and sales>= quintiles[1]:
            tax_rate = taxes[2]
    elif sales < quintiles[1] and sales >= quintiles[0]:
            tax_rate = taxes[1]
    elif sales <= quintiles[0]:
        tax_rate = taxes[0]
    return tax_rate * profits


def depth_to_damage(building_type: str, flood_depth: float) -> float:
    """Returns damage coefficient from flood depth for given building type.

    Args:
        building_type       : Type of building ("Residential" or "Industry")
        flood_depth         : Depth of flood
    Returns:
        damage_coef         : Damage coefficient
    """
    # Get (depth, damage) datapoints for depth-damage curve of building type
    depths = DAMAGE_CURVES[building_type]["Depth"]
    damages = DAMAGE_CURVES[building_type]["Damage"]
    # Interpolate between known datapoints
    damage_coef = np.interp(flood_depth, depths, damages)
    return damage_coef


class CRAB_Agent(Agent):
    """Class representing an actor (firm or household) in the CRAB model. """

    def __init__(self, model: CRAB_Model, region: int, flood_depths: dict) -> None:
        """Initializes an agent in the CRAB model.
        
        Args:
            model           : Model object containing the agent
            region          : Home region of this agent
        """

        super().__init__(model.next_id(), model)

        # -- GENERAL CRAB AGENT ATTRIBUTES -- #
        self.region = region
        self.lifetime = 1

        # -- FLOOD ATTRIBUTES -- #
        self.flood_depths = flood_depths
        self.flood_depth_now = 0
        self.monetary_damage = 0

    def stage8(self):
        """General CRAB Agent last stage of step function: increase lifetime."""
        self.lifetime += 1        


class Household(CRAB_Agent):
    """Class representing a household in the CRAB model. """

    def __init__(self, model: CRAB_Model, region: int, HH_attributes: pd.Series) -> None:
        """Initialize household agent.
        
        Args:
            model           : Model object containing the household
            region          : Home region of this household
        """

        # -- FLOOD DEPTHS -- # 
        flood_depths = HH_attributes.filter(regex="Flood depth")
        flood_depths = {int(RP.lstrip("Flood depth RP")): depth
                        for RP, depth in flood_depths.items()}
        super().__init__(model, region, flood_depths)

        # -- SOCIO-ECONOMIC ATTRIBUTES -- #
        self.education = HH_attributes["Education"]

        # -- FINANCIAL ATTRIBUTES -- #
        self.consumption = 1
        self.net_worth = HH_attributes["savings_norm"]
        self.house_income_ratio = HH_attributes["House:income ratio"]
        self.house_value = self.house_income_ratio

        # -- LABOR MARKET ATTRIBUTES -- #
        self.employer = None
        self.wage = 1

        # -- FLOOD ATTRIBUTES -- #
        self.adaptation = {"Elevation": 0,      # Elevation     (Height)
                           "Wet_proof": False,  # Wet-proofed   (True/False)
                           "Dry_proof": 0}      # Dry-proofed   (Age)
        self.repair_expenses = 0
        self.adaptation_costs = 0
        self.measure_to_impl = None
        # -- Adaptation attributes -- #
        self.perc_damage = HH_attributes["Flood damage"]
        self.perc_prob = HH_attributes["Flood probability"]
        self.worry = HH_attributes["Worry"]
        self.flood_experience = HH_attributes["Flood experience"]
        self.CCA_perc = {"Elevation": {"Response efficacy": HH_attributes["RE elevation"],
                                       "Self efficacy": HH_attributes["SE elevation"],
                                       "Perceived cost": HH_attributes["PC elevation"]},
                         "Wet_proof": {"Response efficacy": HH_attributes["RE wet"],
                                       "Self efficacy": HH_attributes["SE wet"],
                                       "Perceived cost": HH_attributes["PC wet"]},
                         "Dry_proof": {"Response efficacy": HH_attributes["RE dry"],
                                       "Self efficacy": HH_attributes["SE dry"],
                                       "Perceived cost": HH_attributes["PC dry"]}}
        self.social_exp = HH_attributes["Social expectations"]

    def labor_search(self) -> Firm:
        """ Labor search performed by Household agents.

        Returns:
            employer        : Firm object where household will be employed
        """

        # Check if there are firms with open vacancies
<<<<<<< HEAD
        #vacancies_cap = [firm for firm in
         #                self.model.get_firms_by_type(CapitalFirm, self.region)
          #               if firm.open_vacancies]
        vacancies_all = [firm for firm in self.model.get_firms(self.region)
                         if firm.open_vacancies]

        # First try to find job at capital firm, then search at all firm types
        for vacancies in [vacancies_all]:
=======
        vacancies_cap = self.model.vacancies[CapitalFirm]
        vacancies_other = (self.model.vacancies[ConsumptionGoodFirm]
                           + self.model.vacancies[ServiceFirm])

        # First try to find job at capital firm, then search at other firm types
        for vacancies in [vacancies_cap, vacancies_other]:
>>>>>>> a8daa594
            if vacancies:
                # Get subset of firm vacancies (bounded rationality)
                N = math.ceil(len(vacancies)/3)
                subset = self.model.RNGs[type(self)].choice(vacancies, N)
                # Choose firm with highest wage
                employer = subset[np.argmax([firm.wage for firm in subset])]
                # Add self to list of employees of this firm
                employer.employees.append(self)
                # Close vacancies if firm has enough employees
                if employer.desired_employees == len(employer.employees):
                    self.model.vacancies[type(employer)].remove(employer)
                return employer
            else:
                continue

        # Return None if search remains unsuccessful
        return None

    def flood_damage(self) -> None:
        """Calculate total damage to property for this household. """

        # Adjust flood depth for elevation level
        if self.adaptation["Elevation"]:
            self.flood_depth_now -= self.adaptation["Elevation"]
        # Get damage coefficient from flood depth
        self.damage_coef = depth_to_damage("Residential", self.flood_depth_now)

        # Reduce damage when wet- or dry_proofed
        if self.adaptation["Dry_proof"] == 1 and self.flood_depth_now < 1:
            self.damage_coef -= (self.damage_coef * DAMAGE_REDUCTION["Dry_proof"])
        if self.adaptation["Wet_proof"]:
            self.damage_coef -= (self.damage_coef * DAMAGE_REDUCTION["Wet_proof"])
        # Compute monetary damage
        self.monetary_damage += self.house_value * self.damage_coef
        self.flood_experience = 1

    def repair_damage(self) -> None:
        """Repair remaining flood damage and adjust consumption. """

        # Reduce savings to repair damage
        repair_savings = min(self.monetary_damage, self.net_worth)
        self.net_worth = max(0, self.net_worth - repair_savings)

        # Reduce consumption by reparation expenses
        gov = self.model.governments[self.region]
        repair_consumption = max(0, self.consumption - gov.unempl_subsidy)
        self.consumption = max(0, self.consumption - repair_consumption)
        
        # Repair damages if affordable with consumption + savings
        self.repair_expenses += repair_savings + repair_consumption 
        if self.repair_expenses > self.monetary_damage:
            # Add repair expenses to regional total
            gov.total_repair_expenses += self.repair_expenses
            self.monetary_damage = 0

    def compute_PMT(self, measure: str, n_others_adapted: int,
                    other_measure_1: bool, other_measure_2: bool) -> None:
        """Household climate change adaptation (CCA) decision-making, based on
           Protection Motivation Theory (PMT).
           Weights are determined from survey data, see:
                Noll et al. (2022). https://doi.org/10.1038/s41558-021-01222-3
                Taberna et al. (2023). https://doi.org/10.1038/s41598-023-46318-2

        Args:
            measure             : CCA measure to consider
            n_others_adapted    : Fraction of other households in social network
                                  that have already taken this measure
            other_measure_1     : Other measure (1) already taken? (True/False)
            other_measure_2     : Other measure (2) already taken? (True/False)
                                     Please note the order of measure (1) and (2)
                                     should correspond to the PMT_weights file
        """

        # Get PMT weights for this measure
        weights = self.model.PMT_weights[measure]
        # Get PMT attributes (in right order to correspond to weights)
        PMT_attrs = [1,
                     self.perc_damage,
                     self.perc_prob,
                     self.worry,
                     self.worry * self.perc_damage,
                     self.CCA_perc[measure]["Response efficacy"],
                     self.CCA_perc[measure]["Self efficacy"],
                     self.CCA_perc[measure]["Perceived cost"],
                     self.flood_experience,
                     self.social_exp,
                     n_others_adapted,
                     n_others_adapted * self.social_exp,
                     other_measure_1,
                     other_measure_2]
        # Get weighted average of attributes
        y_hat = np.dot(weights.dropna(), PMT_attrs)
        # Take inverse logit function for adaptation (intention) probability
        y_hat = round(min(1, np.exp(y_hat)/(1 + np.exp(y_hat))), 2)

        # Bernoulli draw for intention-action barrier
        if y_hat > 0 and self.model.RNGs["Adaptation"].binomial(1, y_hat/4):
            self.measure_to_impl = measure
            self.adaptation_costs = CCA_COSTS[measure]

            # If measure is subsidized: immediately take action
            gov = self.model.governments[self.region]
            if gov.CCA_subsidy == True:
                # Implement measure (for elevation: set equal to new height)
                self.adaptation[measure] = (DAMAGE_REDUCTION["Elevation"]
                                            if measure == "Elevation" else 1)
                self.adaptation_costs = 0
                self.measure_to_impl = None

    def implement_CCA_measure(self, measure) -> None:
        """Implement specified adaptation measure.

        Args:
            measure         : Adaptation measure ("Elevation", "Dry_proof")
        """

        # Spend costs and keep track of expenses by government
        gov = self.model.governments[self.region]
        self.net_worth -= self.adaptation_costs
        gov.total_repair_expenses += self.adaptation_costs
        # Implement measure (for elevation: set equal to new height)
        self.adaptation[measure] = (DAMAGE_REDUCTION["Elevation"]
                                    if measure == "Elevation" else 1)
        # Adjust perceived damage with response efficacy
        resp_eff = self.CCA_perc[self.measure_to_impl]["Response efficacy"]
        self.perc_damage = (self.perc_damage * resp_eff)
        # Reset adaptation implementation variables
        self.adaptation_costs = 0
        self.measure_to_impl = None

    def stage1(self) -> None:
        """First stage of household step function: flood shock. """
        
        # -- Flood shock -- #
        if self.model.flood_now:
            # Get flood depth for this return period
            self.flood_depth_now = self.flood_depths[self.model.flood_return]
            self.flood_damage()

    def stage2(self) -> None:
        pass

    def stage3(self) -> None:
        pass

    def stage4(self) -> None:
        """Fourth stage of Household step function: labor search """

        # Try to find a job at one of the firms
        if self.employer is None:
            self.employer = self.labor_search()
            # If no employer is found, get unemployment subsidy from government 
            if self.employer is None:
                self.wage = self.model.governments[self.region].unempl_subsidy
            else:
                # Otherwise, get wage from employer
                self.wage = self.employer.wage
        else:
            # Update wage if household is already employed
            self.wage = self.employer.wage

    def stage5(self) -> None:
        """Fifth stage of Household step function:
           1) Consumption
           2) Repair possible damages from flood
           3) Adaptation
        """

        # -- Consumption -- #
        self.consumption = self.wage
        # If HH is employed, planning to do adaptation, and there is no subsidy,
        # spend minimum amount (equal to unempl subsidy) on consumption, save rest
        gov = self.model.governments[self.region]
        if (self.employer and self.adaptation_costs > 0 and not gov.CCA_subsidy):
            self.savings = max(0, self.consumption - gov.unempl_subsidy)
            self.consumption -= self.savings
            self.net_worth += self.savings
        else:
            self.savings = 0

        # -- Repair flood damages -- #
        self.house_value = gov.avg_wage * self.house_income_ratio

        # Check if still any damage remaining, otherwise reset repair costs
        if self.monetary_damage > 0:
            self.repair_damage()
        else:
            self.repair_expenses = 0

        # -- Adaptation -- #
        if (self.model.CCA and np.any(list(self.flood_depths.values()))):
            # Implement planned measure if net worth is high enough
            if self.measure_to_impl and (self.net_worth > self.adaptation_costs):
                self.implement_CCA_measure(self.measure_to_impl)
            
            # Consider taking adaptation action every year if nothing planned yet
            # and there are still measures to be implemented
            if (self.lifetime % 4 == 0 and self.measure_to_impl is None
                    and not np.all(list(self.adaptation.values()))):

                # Get all measure (in order of consideration)
                all_measures = ["Dry_proof", "Wet_proof", "Elevation"]
                for measure in all_measures:
                    if not self.adaptation[measure]:
                        n_others_adapted = 0
                        other_measures = all_measures.copy()
                        other_measures.remove(measure)
                        self.compute_PMT(measure, n_others_adapted,
                                         self.adaptation[other_measures[0]],
                                         self.adaptation[other_measures[1]])

                    elif self.adaptation[measure]:
                        # If dry-proofing implemented: increase its age
                        self.adaptation["Dry_proof"] += 1
                        # Dry-proofing only lasts 20 years, remove if older
                        if self.adaptation["Dry_proof"] >= 80:
                            self.adaptation["Dry_proof"] = 0
                            # Adjust perceived damage
                            resp_eff = self.CCA_perc["Dry_proof"]["Response efficacy"]
                            self.perc_damage = (self.perc_damage / resp_eff)

    def stage6(self) -> None:
        pass

    def stage7(self) -> None:
        pass

    def stage8(self) -> None:
        """Eighth stage of Household step function: increase lifetime. """
        super().stage8()


class Firm(CRAB_Agent):
    """Class representing a firm in the CRAB model. """

<<<<<<< HEAD
    def __init__(self, model: CRAB_Model, region: int, market_share: float,
                 net_worth: int, init_n_machines: int, init_cap_amount: int,
                cap_out_ratio: float, markup: float,
=======
    def __init__(self, model: CRAB_Model, region: int, flood_depths: dict,
                 market_share: float, net_worth: int,
                 init_n_machines: int, init_cap_amount: int,
>>>>>>> a8daa594
                 sales: int=10, wage: float=None, price: float=None,
                 prod: float=None, old_prod: float=None, lifetime: int=1) -> None:
        """Initialize firm agent.

        Args:
            model               : Model object containing the firm
            region              : Home region of this firm
        """

        # -- FLOOD ATTRIBUTES -- #
        super().__init__(model, region, flood_depths)

        # -- GENERAL FIRM ATTRIBUTES -- #
        self.lifetime = lifetime
        self.net_worth = net_worth
        self.cap_out_ratio = cap_out_ratio
        self.markup = markup
        self.subsidiary_counter = 0
        
        # -- LABOR MARKET ATTRIBUTES -- #
        self.employees = []
        self.size = 0

        # -- CAPITAL GOODS MARKET ATTRIBUTES -- #
<<<<<<< HEAD
        self.wage = wage if wage else model.RNGs[type(self)].normal(WAGE_DIST[0], WAGE_DIST[1])
        self.prod =  prod if prod else model.RNGs[type(self)].normal(PROD_DIST[0], PROD_DIST[1])


=======
        self.wage = wage if wage else model.RNGs[type(self)].normal(WAGE_DIST[0],
                                                                    WAGE_DIST[1])
        self.prod = prod if prod else model.RNGs[type(self)].normal(PROD_DIST[0],
                                                                    PROD_DIST[1])
>>>>>>> a8daa594
        self.old_prod = old_prod if old_prod else self.prod
        self.capital_vintage = [self.Vintage(self, self.prod, init_cap_amount)
                                for _ in range(init_n_machines)]
        self.price = price if price else self.wage/self.prod
        self.sales = sales
        self.quantity_ordered = 0
        self.order_canceled = False
        self.order_reduced = 0

        # -- CONSUMPTION GOODS MARKET ATTRIBUTES -- #
        self.inventories = 0
        self.real_demand = 1
        self.past_demand = deque([1,1])
        self.unfilled_demand = 0
        # Initialize market share per region + entry for export to RoW
        self.market_share = np.repeat(market_share, self.model.n_regions + 1)
        self.market_share_history = deque([])

<<<<<<< HEAD
        # -- FLOOD DAMAGE ATTRIBUTES -- #
        self.damage_coeff = 0
        

=======
>>>>>>> a8daa594
    class Vintage:
        """Class representing a vintage that consists of multiple
           machines of the same age, lifetime and productivity. """

        def __init__(self, firm: Firm, prod: float, amount: int) -> None:
            """Initialize vintage object.

            Args:
                prod                : Machine productivity
                amount              : Number of machines in this vintage.
            """
            self.prod = prod
            self.amount = amount
            self.age = 0
            self.lifetime = firm.model.RNGs[type(firm)].normal(20, 10)

    def update_capital(self) -> None:
        """Update capital:
           1) Handle flood damage to inventories
           2) Get ordered machines
           3) Remove old machines
        """

        # Handle orders if they are placed
        if self.supplier is not None and self.quantity_ordered > 0:
            # Add new vintage based on quantity ordered and supplier productivity
            new_machine = self.Vintage(self, prod=round(self.supplier.prod, 3),
                                       amount=round(self.quantity_ordered))
            self.capital_vintage.append(new_machine)
            # Reset ordered quantity
            self.quantity_ordered = 0

            self.machines_to_replace = int(round(self.machines_to_replace))
            # Replace machines according to the replacement investment
            while self.machines_to_replace > 0:
                vintage = self.capital_vintage[0]
                if self.machines_to_replace < vintage.amount:
                    vintage.amount -= self.machines_to_replace
                    self.machines_to_replace = 0
                else:
                    self.machines_to_replace -= vintage.amount
                    self.capital_vintage.remove(vintage)
                    del vintage

        # Remove machines that are too old
        for vintage in self.capital_vintage:
            vintage.age += 1
            if vintage.age > vintage.lifetime:
                self.capital_vintage.remove(vintage)
                del vintage
        # Reset investment cost
        self.investment_cost = 0

    def capital_investment(self, inv_frac: float=0.1) -> int:
        """Calculate investment in capital from demand, inventories and
           current maximum production.

        Args:
            inv_frac        : Frac. of expected production to keep in inventories
        Returns:
            n_expansion     : Number of new machines to buy
        """

        # Update demand history (after 1st timestep, when history has length 3)
        if len(self.past_demand) > 2:
            # Remove oldest record from history
            self.past_demand.popleft()
        self.past_demand.append(self.real_demand)

<<<<<<< HEAD
        expected_demand = sum(self.past_demand) / len(self.past_demand)

=======
        expected_demand = np.mean(self.past_demand)
>>>>>>> a8daa594
        # Get desired level of inventories
        des_inv_level = inv_frac * expected_demand
        # Get desired production from inventory levels and demand
        desired_prod = max(0, expected_demand + des_inv_level - self.inventories)
        # Bound desired production to maximum production
        prod_bound = (sum(vintage.amount for vintage in self.capital_vintage) /
                      self.cap_out_ratio)
        self.feasible_production = round(min(desired_prod, prod_bound))

        # If capital stock is too low: expand firm (buy more capital)
        if self.feasible_production < desired_prod:
<<<<<<< HEAD
            n_expansion = round( (desired_prod - self.feasible_production) *
=======
            n_expansion = (round(desired_prod - self.feasible_production) *
>>>>>>> a8daa594
                           self.cap_out_ratio)
        else:
            n_expansion = 0
        return n_expansion

    def replace_capital(self) -> int:
        """Determine number of machines to replace with better offers.

        Returns:
            n_replacements      : Number of machines to replace
        """

        # Potential replacement machines are current best offers
        if self.offers:
            # Get offer with best productivity:price ratio
            ratios = {supplier: brochure["prod"]/brochure["price"]
                      for supplier, brochure in self.offers.items()}
            best_supplier = max(ratios, key=ratios.get)
            new_prod, new_price = self.offers[best_supplier].values()
        else:
            # If there are no offers: pick random capital firm as supplier
            cap_firms = self.model.get_firms_by_supplier(type(self), self.region)
            supplier = self.model.RNGs[type(self)].choice(cap_firms)
            supplier.clients.append(self)
            if supplier.region == self.region:
                new_prod, new_price = supplier.brochure.values()

        n_replacements = 0
        for vintage in self.capital_vintage:
            # Compute unit cost advantage (UCA) of new machines
            UCA = self.wage / vintage.prod - self.wage / new_prod
            # Compute payback, only replace if advantage is high enough
            if UCA > 0 and new_price / UCA <= 3:
                n_replacements += vintage.amount
        return n_replacements

    def place_order(self, n_expansion: int, n_replacements: int) -> int:
        """Choose supplier and place the order of machines.

        Args:
            n_expansion         : Amount of machines firm wants to add
            n_replacements      : Amount of machines firm wants to replace
        Returns:
            n_ordered           : Amount of machines ordered from supplier
        """

        # Reset investment cost and amount of machines ordered
        self.investment_cost = 0
        self.quantity_ordered = 0

        if self.offers:
            # Get productivity:price ratios
            ratios = [brochure["prod"]/brochure["price"]
                      for brochure in self.offers.values()]
            # Get normalized cumulative sum of all offer ratios
            sup_prob = np.cumsum(ratios)/np.cumsum(ratios)[-1]
            j = bisect.bisect_right(sup_prob, self.model.RNGs[type(self)].uniform(0, 1))
            self.supplier = list(self.offers.keys())[j]

        else:
            # No offers? Pick random capital good firm as supplier
            cap_firms = self.model.get_firms_by_supplier(type(self), self.region)
            self.supplier = self.model.RNGs[type(self)].choice(cap_firms)

            # Add this firm to supplier client list (if it is not already)
            if self not in self.supplier.clients:
                self.supplier.clients.append(self)
                self.offers[self.supplier] = self.supplier.brochure

        # Limit desired amount of machines to what firm can afford
        n_desired = n_expansion + n_replacements
        n_affordable = max(0, self.net_worth // self.supplier.price)
        n_to_buy = min(n_desired, n_affordable)

        # If more machines desired than can be bought, make debt to invest
        if n_affordable < n_desired and self.net_worth > 0:
            # Compute affordable debt and adjust number of machines bought
            debt_affordable = self.sales * DEBT_SALES_RATIO
            n_from_debt = debt_affordable // self.supplier.price
            n_to_buy = min(n_desired, n_affordable + n_from_debt)

            # Set debt based on bought machines
            self.debt = (n_to_buy - n_affordable) * self.supplier.price
            if self.debt >= debt_affordable:
                self.credit_rationed = True

        n_ordered = int(np.ceil(n_to_buy))
        if n_ordered > 0:
            # Convert quantity into cost
            self.investment_cost = n_ordered * self.supplier.price
            # Add order to suppliers list
            self.supplier.regional_orders[self] = n_ordered
        elif n_ordered == 0:
            # No orders? Remove supplier
            self.supplier = None
        else:
            raise ValueError("Number of machines ordered can not be negative.")

        return n_ordered

    def cancel_orders(self) -> None:
        """Cancel replacement of machines; reset investment cost; reduce debt. """

        # Reset machines to replace
        self.machines_to_replace = 0
        # If firm is in debt, remove investment cost from debt (not spent)
        if self.debt > 0:
            self.debt = max(0, self.debt - self.investment_cost)
        # Reset investment cost and quantity ordered
        self.investment_cost = 0
        self.quantity_ordered = 0
        self.order_canceled = False

    def reduce_orders(self) -> None:
        """Reduce quantity ordered, machine to replace, investment and debt. """

        # Reduce quantity ordered and machine replacements
        self.quantity_ordered = max(0, self.quantity_ordered - self.order_reduced)
        self.machines_to_replace -= self.order_reduced
        # Get new investment cost and reduce debt
        self.investment_cost = self.quantity_ordered * self.supplier.price
        if self.debt > 0:
            self.debt = max(0, self.debt - self.order_reduced * self.supplier.price)
        self.order_reduced = 0

    def get_avg_prod(self) -> float:
        """Get average firm productivity.

        Returns:
            avg_prod        : Average productivity of firm machines
        """

        # Find most productive machines to satisfy feasible production
        Q = 0
        machines_used = []
        # Loop through stock backwards (latest machines are most productive)
        for vintage in self.capital_vintage[::-1]:
            # Stop when desired amount is reached
            if Q < self.feasible_production:
                machines_used.append(vintage)
                Q += vintage.amount

        # Get average productivity of chosen machines
        avg_prod = (sum(vintage.amount * vintage.prod for vintage in machines_used)
                    / sum(vintage.amount for vintage in machines_used))
        return round(avg_prod, 3)

    def get_labor_demand(self) -> int:
        """Compute labor demand from feasible and average production.
        
        Returns:
            labor_demand        : Number of employees desired
        """

        if self.feasible_production > 0:
            self.prod = self.get_avg_prod()
            labor_demand = max(1, round(self.feasible_production / self.prod))
        else:
            labor_demand = 1

        return labor_demand

    def get_profits(self, RD=False) -> float:
        """Compute firm profits for this timestep.

        Returns:
            profits         : Firm profits (pre-tax)
        """

        sales = self.demand_filled * self.price
        total_costs = self.cost * self.demand_filled
        profits = round(sales - total_costs -
                        self.debt * (1 + INTEREST_RATE), 3)
        self.pre_tax_profits = profits
        return profits

    def update_net_worth(self) -> float:
        """Compute new firm net worth from earnings this timestep. """

        self.net_worth += self.profits - self.investment_cost
        # If firm made profits: pay taxes
        if self.profits > 0:
            gov = self.model.governments[self.region]
            tax = systemic_tax(self.profits, self.demand_filled * self.price,
                               gov.q_sector_sales[type(self)])
            # gov.tax_revenues += tax
            self.net_worth -= tax

    def hire_and_fire(self, labor_demand: int) -> None:
        """Hire (open vacancies) or fire employees based on labor demand,
           current number of employees, profits and wage.

        Args:
            labor_demand        : Firm's demand for labor
        """

        # Bound desired number of employees
        self.desired_employees = max(1, labor_demand)

        # Open vacancies if less employees than desired
        if self.desired_employees > self.size:
            self.model.vacancies[type(self)].append(self)
        # Fire employees if more than desired and profits are low
        elif self.desired_employees < self.size:
            # Fire undesired employees
            n_to_fire = self.size - self.desired_employees
            for employee in self.employees[:n_to_fire]:
                employee.employer = None
            self.employees = self.employees[n_to_fire:]

    def create_subsidiaries(self) -> None:
        """Create subsidiaries for firms with profits higher than twice their
           current wage, for at least three timesteps in a row.
        """

        # Check if unemployment rate above zero and firm size not in first or last quintile
        gov = self.model.governments[self.region]
        empl_sector_q = gov.q_sector_employment[type(self)]
        if (gov.unemployment_rate > 0
                and self.size > empl_sector_q[0]
                and self.size < empl_sector_q[-1]
           ):
            if 0.8 * self.profits > self.wage * 2:
                self.subsidiary_counter += 1
                if self.subsidiary_counter > 7:
                    self.model.firm_subsidiaries[self.region].append(self)
                    self.subsidiary_counter = 0
            else:
                self.subsidiary_counter = 0

    def remove_employees(self) -> None:
        """Fire all firm employees. """
        for employee in self.employees:
            employee.employer = None
            self.employees = []

    def remove_offers(self) -> None:
        """Remove firm from client list of suppliers."""
        for supplier in self.offers.keys():
            supplier.clients.remove(self)

    def stage1(self) -> None:
        """First stage of firm step function:
           flood damage, update capital and reset debt. """

        # -- FLOOD SHOCK: compute damage coefficient -- #
        if self.model.flood_now:
            self.damage_coef = depth_to_damage("Industry", self.flood_depth_now)
        else:
            self.damage_coef = 0

        # In case of flood damage: destroy (part of) capital
        if self.damage_coef > 0:
            for vintage in self.capital_vintage:
                # If Bernoulli is successful: vintage is destroyed
                if self.model.RNGs[(type(self))].binomial(1, self.damage_coef):
                    self.capital_vintage.remove(vintage)
                    del vintage

        self.update_capital()
        self.debt = 0

    def stage3(self) -> None:
        """Third stage of firm step function: set wages. """
        self.set_wage()

    def stage4(self) -> None:
        """Fourth stage of firm step function: destroy productivity (by flood). """
        if self.damage_coef:
            self.prod -= self.prod * self.damage_coef


class CapitalFirm(Firm):
    """Class representing a capital firm in the CRAB model. """

    def __init__(self, **kwargs) -> None:
        """Initialize capital firm agent. """

        super().__init__(**kwargs)

        # -- Initialize CapitalFirm-specific attributes -- #
        # -- CAPITAL GOODS MARKET: SUPPLY SIDE -- #
        self.clients = []

        self.regional_orders = {}
        self.brochure = {"prod": self.prod, "price": self.price}
        self.cap_out_ratio = 1  # Capital output ratio

        # -- CAPITAL GOODS MARKET: DEMAND SIDE -- #
        self.offers = {}
        self.production_made = 0

    def update_prod_cost(self) -> None:
      """Computes the unit cost of production for this firm. """
      self.cost = self.wage / self.prod

    def update_price(self, markup: float=0.3) -> None:
      """Update firm unit price. """
      self.price = round((1 + markup) * self.cost, 3)

    def advertise(self) -> list[int]:
        """Advertise: create new brochures, select new clients, send brochures."""

        # Create brochures
        self.brochure = {"prod": self.prod, "price": self.price}

        # Randomly sample other firms to become clients
<<<<<<< HEAD
        firms = self.model.get_firms_by_buyer(type(self),self.region)
        if self in firms:
            firms.remove(self)
=======
        firms = list(set(self.model.get_firms(self.region)) - set([self]))
>>>>>>> a8daa594
        if len(self.clients) > 1:
            # Number of new clients is fraction of number of current clients
            N = 1 + round(len(self.clients) * 0.2)
        else:
            # If no clients yet: sample fixed number of new clients
            N = 10
        new_clients = self.model.RNGs[type(self)].choice(firms, N, replace=False)
        # Add potential clients to own clients, avoid duplicates
        clients = list(set(self.clients + list(new_clients)))

        # Send brochure to chosen firms
        for client in self.clients:
            client.offers[self] = self.brochure

    def set_wage(self) -> None:
        """Set firm wage, based on minimum wage and current top wage """

        # Set new wage to current top wage in the region, bounded by minimum wage
        gov = self.model.governments[self.region]
        return max(gov.min_wage, gov.top_wage)

    def accounting_orders(self) -> None:
        """Check if all orders can be satisfied, else: cancel or reduce orders. """

        # Check how much demand can be filled with production and inventories
        self.production_made = max(0, round(self.size * self.prod, 2))
        stock_available = self.production_made + self.inventories
        self.demand_filled = min(stock_available, self.real_demand)

        # Get unfilled demand and update inventories
        self.unfilled_demand = max(0, self.real_demand - stock_available)
        self.inventories = max(0, stock_available - self.real_demand)

        #if self.lifetime  < 10:
         #   self.inventories = 0.1 * self.real_demand
          #  self.unfilled_demand = 0
    

        # If demand cannot be filled: cancel or reduce orders
        if self.demand_filled < self.real_demand:
            orders = list(self.regional_orders.items())
            self.model.RNGs[type(self)].shuffle(orders)
            amount_to_cancel = self.real_demand - self.demand_filled

            # Delete or reduce orders based on amount to cancel
            for order in orders:
                buyer = order[0]
                # If more should be canceled: remove full order
                if order[1] <= amount_to_cancel:
                    canceled_amount = order[1]
                    buyer.order_canceled = True
                # If order is bigger than amount to cancel: reduce order
                else:
                    canceled_amount = min(order[1], amount_to_cancel)
                    buyer.order_reduced = canceled_amount
                amount_to_cancel -= canceled_amount

        # Reset orders
        self.regional_orders = {}

    def remove_supplier(self) -> None:
        """Remove firm as supplier of all its clients. """
        for client in self.clients:
            if client.supplier == self:
                client.supplier = None

    def stage1(self) -> None:
        """First stage of capital firm step function:
           1) Compute flood damage
           2) update capital, cost and price
           3) Advertise own machines.
        """

        # First inherit functionality of Firm agents (here: update capital)
        super().stage1()

        # CapitalFirms-specific: update production cost + price and advertise
        self.update_prod_cost()
        self.update_price()
        self.advertise()

    def stage2(self) -> None:
        """Second stage of capital firm step function: expand and replace machines."""

        # Decide whether to expand
        n_expansion = self.capital_investment()
        # If flood: destroy part of inventories
        if self.damage_coef > 0:
            self.inventories -= self.damage_coef * self.inventories
        # Decide whether to replace capital
        n_replacements = self.replace_capital()

        # Check if net worth allows to make investments
        if n_replacements > 0 or n_expansion > 0:
            if self.net_worth > (self.size * self.wage):
                # Order new machines for expansion and replacement
                self.quantity_ordered = self.place_order(n_expansion,
                                                         n_replacements)
                # Set number of machines to be replaced after expansion
                self.machines_to_replace = max(0, self.quantity_ordered - n_expansion)

    def stage3(self) -> None:
        """Third stage of capital firm step function. """

        # Inherit from Firm class: set wages
        super().stage3()

        # Update demand from regional orders
        self.real_demand = sum(self.regional_orders.values())

        labor_demand = self.get_labor_demand()
        # For capital firms: bound labor demand by real demand and productivity
        labor_demand = min(labor_demand, round(self.real_demand / self.prod))

        # Open vacancies and fire employees
        self.hire_and_fire(labor_demand)

    def stage4(self) -> None:
        """Fourth stage of capital firm step function: destroy productivity."""
        super().stage4()

    def stage5(self) -> None:
        """Fifth stage of Capital firm step function. """
        
        # Save firm size
        self.size = len(self.employees)
        # Check if demand can be filled, cancel or reduce orders if needed
        self.accounting_orders()

    def stage6(self) -> None:
        """Sixth stage of Capital firm step function. """

        # -- ACCOUNTING -- #
        # If order is canceled: reset order and investment cost
        if self.order_canceled:
            self.cancel_orders()

        # If order is reduced: reduce quantity, investment cost and machine replacements
        if self.order_reduced > 0 and self.supplier is not None:
            self.reduce_orders()

        # Update profits and add earnings to net worth
        self.profits = self.get_profits()
        # Update profits and add earnings to net worth
        self.update_net_worth()
        # If new worth is positive firm is not credit constrained
        if self.net_worth > 0:
            self.credit_rationed = False

    def stage7(self) -> None:
        pass

    def stage8(self) -> None:
        """Eighth stage of Capital firm step function. """

        if self.lifetime > 1:
            self.create_subsidiaries()

            # Remove firm from model if net worth or demand is too low
            if self.net_worth <= 0 and sum(self.past_demand) < 1:
                # Check that enough firms of this type still exist
                firms = self.model.get_firms_by_type(type(self), self.region)
                if len(firms) > 10:
                    # Save firm in model to remove at end of timestep
                    self.model.firms_to_remove[self.region].append(self)
                    # Fire employees and remove firm from client list of suppliers
                    self.remove_employees()
                    self.remove_offers()
                    # Remove firm as supplier of its clients
                    self.remove_supplier()

        self.offers = {}
        # Inherit CRAB Agent stage 8 dynamic: increase lifetime
        super().stage8()


class C26(CapitalFirm):
    """Class representing a Manufacture of computer, electronic and 
        optical product (NACE C26) in the CRAB model. """

    def __init__(self, **kwargs) -> None:
        """Initialize Service firm agent. """

        super().__init__(**kwargs)

        # -- CAPITAL GOODS MARKET: DEMAND SIDE -- #
        #self.cap_out_ratio = 2  # Capital output ratio

class C27(CapitalFirm):
    """Class representing a Manufacture of electrical
        equipment (NACE C27) in the CRAB model. """

    def __init__(self, **kwargs) -> None:
        """Initialize Service firm agent. """

        super().__init__(**kwargs)

        # -- CAPITAL GOODS MARKET: DEMAND SIDE -- #
        #self.cap_out_ratio = 2  # Capital output ratio

class C28(CapitalFirm):
    """Class representing a Manufacture of machinery 
        and equipment n.e.c. (NACE C28) in the CRAB model. """

    def __init__(self, **kwargs) -> None:
        """Initialize Service firm agent. """

        super().__init__(**kwargs)

        # -- CAPITAL GOODS MARKET: DEMAND SIDE -- #
        #self.cap_out_ratio = 2  # Capital output ratio
class C29(CapitalFirm):
    """Class representing a Manufacture of motor vehicles,
       trailers and semi-trailers (NACE C29) in the CRAB model. """

    def __init__(self, **kwargs) -> None:
        """Initialize Service firm agent. """

        super().__init__(**kwargs)

        # -- CAPITAL GOODS MARKET: DEMAND SIDE -- #
        #self.cap_out_ratio = 2  # Capital output ratio

class C30(CapitalFirm):
    """Class representing a	Manufacture of other transport equipment
       (NACE C30) in the CRAB model. """

    def __init__(self, **kwargs) -> None:
        """Initialize Service firm agent. """

        super().__init__(**kwargs)

        # -- CAPITAL GOODS MARKET: DEMAND SIDE -- #
        #self.cap_out_ratio = 2  # Capital output ratio
    



class ConsumptionFirm(Firm):
    """Class representing a consumption goods firm in the CRAB model. """

    def __init__(self, competitiveness: float=1, **kwargs) -> None:
        """Initialize capital firm agent. """

        super().__init__(**kwargs)

        # -- CAPITAL GOODS MARKET: DEMAND SIDE -- #
        # Randomly pick an initial supplier from all CapitalFirms
        cap_firms = self.model.get_firms_by_supplier(type(self), self.region)
        self.supplier = self.model.RNGs[type(self)].choice(cap_firms)
        self.offers = {self.supplier: self.supplier.brochure}
        self.supplier.clients.append(self)

        # -- INITIAL MARKET PARAMETERS -- #
        self.competitiveness = np.repeat(competitiveness, self.model.n_regions+1)
        self.production_made = 1

    def set_wage(self, b: float=0.2) -> None:
        """Set firm wage, based on average regional productivity
           and regional minimum wage.

        Args:
            b       : Productivity scaling factor
        """

        # Bound wage by minimum wage (determined by government)
        prod_diff = max(-0.25, min(0.25, (self.prod - self.old_prod)/self.old_prod))
        # Regional productivity change, calculated by government
        gov = self.model.governments[self.region]
        avg_prod_diff = gov.prod_increase[type(self)]
        self.wage = max(gov.min_wage,
                        round(self.wage *
                              (1 + b * prod_diff + (1 - b) * avg_prod_diff),
                              3))

    def compete_and_sell(self, v: float=0.05):
        """Updates firm cost, markup and price.

        Args:
            v           : Markup/market_share ratio
        """

        # Update cost, avoiding division by zero
        self.cost = self.wage / self.prod if (self.prod > 0) else self.wage

        # Compute (bounded) markup from market share history
        if len(self.market_share_history) > 1 and self.market_share_history[-2] > 0:
            self.markup = max(0.01, min(0.4,
                              round(self.markup * (1 + v *
                                    ((self.market_share_history[-1] -
                                      self.market_share_history[-2]) /
                                      self.market_share_history[-2])), 5)))
        else:
            self.markup = 0.2

        # Adjust price based on new cost and markup, bounded between
        # 0.7 and 1.3 times the old price to avoid large oscillations
        self.price = max(0.7 * self.price, min(1.3 * self.price,
                         round((1 + self.markup) * self.cost, 8)))

    def update_market_share(self, chi: float=1.0) -> float:
        """Compute firm market share from competitiveness.

        Args:
            chi                 : Scaling factor for level of competitiveness
        """
        if self.lifetime == 0:
            # Initial market shares for newly created firms
            cap_amount = sum(vintage.amount for vintage in self.capital_vintage)
            cap_stock = cap_amount / self.cap_out_ratio
            cap_regional = self.model.governments[self.region].total_capital
            MS = np.repeat(max(cap_stock/cap_regional[type(self)], 1e-4), 2)
        else:
            # Compute new market share from competitiveness
            avg_comp = self.model.governments[self.region].avg_comp_norm[type(self)]
            with np.errstate(divide="ignore", invalid="ignore"):
                # Ignore zero division error, replace NaN with 0
                MS = (self.market_share *
                      (1 + chi * (self.competitiveness - avg_comp) / avg_comp))
                MS[np.isnan(MS)] = 0
        self.market_share = np.around(MS, 8)

    def stage1(self) -> None:
        """First stage of consumption firm step function:
           Flood damage, update capital, place machine orders."""

        # Inherit Firm class function: flood damage and update capital
        super().stage1()

        # Decide whether to expand
        n_expansion = self.capital_investment()
        # If flood: destroy part of inventories
        if self.damage_coef > 0:
            self.inventories -= self.damage_coef * self.inventories
        # Decide whether to replace capital
        n_replacements = self.replace_capital()

        # Check if net worth allows to make investments
        if n_replacements > 0 or n_expansion > 0:
            if self.net_worth > (self.size * self.wage):
                # Order new machines for expansion and replacement
                self.quantity_ordered = self.place_order(n_expansion,
                                                         n_replacements)
                # Set number of machines to be replaced after expansion
                self.machines_to_replace = max(0, self.quantity_ordered -
                                                  n_expansion)

    def stage2(self) -> None:
        pass

    def stage3(self) -> None:
        """Third stage of consumption firm step function. """

        super().stage3()
        # Save old production
        self.old_prod = self.prod
        labor_demand = self.get_labor_demand()
        self.hire_and_fire(labor_demand)

    def stage4(self) -> None:
        """Fourth stage of consumption firm step function:
           1) Destroy productivity
           2) Compete and sell
        """
        self.compete_and_sell()

    def stage5(self) -> None:
        """Fifth stage of Consumption firm step function. """
        
        # Save firm size
        self.size = len(self.employees)
        
        # Get normalized prices and demand
        gov = self.model.governments[self.region]
        self.price_norm = round(gov.prices_norm[type(self)][self], 8)
        self.unfilled_demand = round(gov.unf_demand_norm[type(self)][self], 8)

        # Get competitiveness (model regions, Export)
        transport_costs = np.ones(len(self.competitiveness))
        transport_costs[-1] += gov.transport_cost_RoW
        self.competitiveness = (transport_costs * self.price_norm
                                - np.array(self.unfilled_demand))

    def stage6(self) -> None:
        """Sixth stage of Consumption firm step function. """

        # Update competitiveness
        gov = self.model.governments[self.region]
        self.competitiveness = gov.comp_norm[type(self)][self]
        # Update market share from new competitiveness
        self.update_market_share()

    def stage7(self) -> None:
        """Seventh stage of consumption firm step function. """

        # Normalize and update market share
        gov = self.model.governments[self.region]
        self.market_share = gov.market_share_norm[type(self)][self]

        # Remove old market share history (after 2 timesteps)
        if len(self.market_share_history) > 2:
            self.market_share_history.popleft()
        # Save market share history
        self.market_share_history.append(round(sum(self.market_share), 5))

        # Compute real demand from regional demand, market shares and price
        self.real_demand = np.round(sum([gov.regional_demands[type(self)],
<<<<<<< HEAD
                                         gov.export_demands[type(self)]]   * self.market_share) / self.prod, 3)
=======
                                         gov.export_demands[type(self)]] 
                                        * self.market_share) / self.prod, 3)
>>>>>>> a8daa594
        # Check available stock
        self.production_made = self.size * self.prod
        stock_available = self.production_made + self.inventories
        # Get filled and unfilled demand and update inventories
        self.demand_filled = min(stock_available, self.real_demand)
        self.unfilled_demand = max(0, self.real_demand - stock_available)
        self.inventories = max(0, stock_available - self.real_demand)

        #if self.life < 10:
         #   self.inventories = 0.1 * self.real_demand
          #  self.unfilled_demand = 0



        # -- ACCOUNTING -- #
        # If order is canceled: reset order and investment cost
        if self.order_canceled:
            self.cancel_orders()

        # If order is reduced: reduce quantity, investment cost and machine replacements
        if self.order_reduced > 0 and self.supplier is not None:
            self.reduce_orders()

        # Update profits and add earnings to net worth
        self.profits = self.get_profits()
        # Update profits and add earnings to net worth
        self.update_net_worth()
        # If new worth is positive firm is not credit constrained
        if self.net_worth > 0:
            self.credit_rationed = False

    def stage8(self):
        """Eighth stage of consumption firm step function. """

        if self.lifetime > 1:
            self.create_subsidiaries()

            # Remove firm from model if market share or demand is too low
            if (self.market_share[self.region] < 1e-6
                or sum(self.past_demand) < 1):
                # Check that enough firms of this type still exist
                firms = self.model.get_firms_by_type(type(self), self.region)
                if len(firms) > 10:
                    self.model.firms_to_remove[self.region].append(self)
                    # Fire employees and remove offers from suppliers
                    self.remove_employees()
                    self.remove_offers()

        # Reset offers
        self.offers = {}
        # Inherit CRAB Agent stage 8 dynamic: increase lifetime
        super().stage8()




class Industry(ConsumptionFirm):
    """Class representing a Consumption Services firm in the CRAB model. """

    def __init__(self, **kwargs) -> None:
        """Initialize Service firm agent. """

        super().__init__(**kwargs)

        # -- CAPITAL GOODS MARKET: DEMAND SIDE -- #
        #self.cap_out_ratio = 2  # Capital output ratio

class Construction(ConsumptionFirm):
    """Class representing a Consumption Services firm in the CRAB model. """

    def __init__(self, **kwargs) -> None:
        """Initialize Service firm agent. """

        super().__init__(**kwargs)

        # -- CAPITAL GOODS MARKET: DEMAND SIDE -- #
        #self.cap_out_ratio = 2  # Capital output ratio

class Transport(ConsumptionFirm):
    """Class representing a Consumption Services firm in the CRAB model. """

    def __init__(self, **kwargs) -> None:
        """Initialize Service firm agent. """

        super().__init__(**kwargs)

        # -- CAPITAL GOODS MARKET: DEMAND SIDE -- #
        #self.cap_out_ratio = 2  # Capital output ratio
class Information(ConsumptionFirm):
    """Class representing a Consumption Services firm in the CRAB model. """

    def __init__(self, **kwargs) -> None:
        """Initialize Service firm agent. """

        super().__init__(**kwargs)

        # -- CAPITAL GOODS MARKET: DEMAND SIDE -- #
        #self.cap_out_ratio = 2  # Capital output ratio
class Finance(ConsumptionFirm):
    """Class representing a Consumption Services firm in the CRAB model. """

    def __init__(self, **kwargs) -> None:
        """Initialize Service firm agent. """

        super().__init__(**kwargs)

        # -- CAPITAL GOODS MARKET: DEMAND SIDE -- #
        #self.cap_out_ratio = 2  # Capital output ratio

class Business_services(ConsumptionFirm):
    """Class representing a Consumption Services firm in the CRAB model. """

    def __init__(self, **kwargs) -> None:
        """Initialize Service firm agent. """

        super().__init__(**kwargs)

        # -- CAPITAL GOODS MARKET: DEMAND SIDE -- #
        #self.cap_out_ratio = 2  # Capital output ratio

'''
class Agriculture(ConsumptionFirm):
    """Class representing a Consumption Goods firm in the CRAB model. """

    def __init__(self, **kwargs) -> None:
        """Initialize consumption goods firm agent. """

        super().__init__(**kwargs)

        # -- CAPITAL GOODS MARKET: DEMAND SIDE -- #
        #self.cap_out_ratio = 1.5  # Capital output ratio


class Recreation(ConsumptionFirm):
    """Class representing a Consumption Services firm in the CRAB model. """

    def __init__(self, **kwargs) -> None:
        """Initialize Service firm agent. """

        super().__init__(**kwargs)

        # -- CAPITAL GOODS MARKET: DEMAND SIDE -- #
        #self.cap_out_ratio = 2  # Capital output ratio
'''<|MERGE_RESOLUTION|>--- conflicted
+++ resolved
@@ -33,13 +33,8 @@
 
 
 # -- FIRM INITIALIZATION VALUES -- #
-<<<<<<< HEAD
-PROD_DIST = (1.05, 0.02)  # Normal distribution (mean, std) of initial wages
-WAGE_DIST = (1, 0.02)  # Normal distribution (mean, std) of initial productivity
-=======
 PROD_DIST = (1.05, 0.02)  # Normal distribution (mean, std) of initial productivity
-WAGE_DIST = (1, 0.02)  # Normal distribution (mean, std) of initial wages
->>>>>>> a8daa594
+WAGE_DIST = (1, 0.02)     # Normal distribution (mean, std) of initial wages
 
 # -- FIRM CONSTANTS -- #
 INTEREST_RATE = 0.01
@@ -186,24 +181,14 @@
             employer        : Firm object where household will be employed
         """
 
-        # Check if there are firms with open vacancies
-<<<<<<< HEAD
-        #vacancies_cap = [firm for firm in
-         #                self.model.get_firms_by_type(CapitalFirm, self.region)
-          #               if firm.open_vacancies]
-        vacancies_all = [firm for firm in self.model.get_firms(self.region)
+        # Get firms with open vacancies
+        vacancies_cap = [firm for firm in self.model.get_cap_firms(self.region)
                          if firm.open_vacancies]
+        vacancies_cons = [firm for firm in self.model.get_cons_firms(self.region)
+                          if firm.open_vacancies]
 
         # First try to find job at capital firm, then search at all firm types
-        for vacancies in [vacancies_all]:
-=======
-        vacancies_cap = self.model.vacancies[CapitalFirm]
-        vacancies_other = (self.model.vacancies[ConsumptionGoodFirm]
-                           + self.model.vacancies[ServiceFirm])
-
-        # First try to find job at capital firm, then search at other firm types
-        for vacancies in [vacancies_cap, vacancies_other]:
->>>>>>> a8daa594
+        for vacancies in [vacancies_cap, vacancies_cons]:
             if vacancies:
                 # Get subset of firm vacancies (bounded rationality)
                 N = math.ceil(len(vacancies)/3)
@@ -214,7 +199,7 @@
                 employer.employees.append(self)
                 # Close vacancies if firm has enough employees
                 if employer.desired_employees == len(employer.employees):
-                    self.model.vacancies[type(employer)].remove(employer)
+                    employer.open_vacancies = False
                 return employer
             else:
                 continue
@@ -439,22 +424,30 @@
 class Firm(CRAB_Agent):
     """Class representing a firm in the CRAB model. """
 
-<<<<<<< HEAD
-    def __init__(self, model: CRAB_Model, region: int, market_share: float,
-                 net_worth: int, init_n_machines: int, init_cap_amount: int,
-                cap_out_ratio: float, markup: float,
-=======
     def __init__(self, model: CRAB_Model, region: int, flood_depths: dict,
                  market_share: float, net_worth: int,
                  init_n_machines: int, init_cap_amount: int,
->>>>>>> a8daa594
-                 sales: int=10, wage: float=None, price: float=None,
-                 prod: float=None, old_prod: float=None, lifetime: int=1) -> None:
+                 cap_out_ratio: float, markup: float, sales: int=10,
+                 wage: float=None, price: float=None, prod: float=None,
+                 old_prod: float=None, lifetime: int=1) -> None:
         """Initialize firm agent.
 
         Args:
             model               : Model object containing the firm
             region              : Home region of this firm
+            flood_depths        : Firm building flood depths per flood return period
+            market_share        : Initial firm market share
+            net_worth           : Initial net worth
+            init_n_machines     : Initial number of machines
+            init_cap_amount     : Initial capital amount
+            cap_out_ratio       : Capital output ratio
+            markup              : Initial markup
+            sales               : Initial sales
+            wage                : Inital wage
+            price               : Initial price
+            prod                : Initial productivity
+            old_prod            : Productivity in previous timestep
+            lifetime            : Current firm lifetime
         """
 
         # -- FLOOD ATTRIBUTES -- #
@@ -472,17 +465,10 @@
         self.size = 0
 
         # -- CAPITAL GOODS MARKET ATTRIBUTES -- #
-<<<<<<< HEAD
-        self.wage = wage if wage else model.RNGs[type(self)].normal(WAGE_DIST[0], WAGE_DIST[1])
-        self.prod =  prod if prod else model.RNGs[type(self)].normal(PROD_DIST[0], PROD_DIST[1])
-
-
-=======
         self.wage = wage if wage else model.RNGs[type(self)].normal(WAGE_DIST[0],
                                                                     WAGE_DIST[1])
         self.prod = prod if prod else model.RNGs[type(self)].normal(PROD_DIST[0],
                                                                     PROD_DIST[1])
->>>>>>> a8daa594
         self.old_prod = old_prod if old_prod else self.prod
         self.capital_vintage = [self.Vintage(self, self.prod, init_cap_amount)
                                 for _ in range(init_n_machines)]
@@ -501,13 +487,6 @@
         self.market_share = np.repeat(market_share, self.model.n_regions + 1)
         self.market_share_history = deque([])
 
-<<<<<<< HEAD
-        # -- FLOOD DAMAGE ATTRIBUTES -- #
-        self.damage_coeff = 0
-        
-
-=======
->>>>>>> a8daa594
     class Vintage:
         """Class representing a vintage that consists of multiple
            machines of the same age, lifetime and productivity. """
@@ -577,12 +556,7 @@
             self.past_demand.popleft()
         self.past_demand.append(self.real_demand)
 
-<<<<<<< HEAD
-        expected_demand = sum(self.past_demand) / len(self.past_demand)
-
-=======
         expected_demand = np.mean(self.past_demand)
->>>>>>> a8daa594
         # Get desired level of inventories
         des_inv_level = inv_frac * expected_demand
         # Get desired production from inventory levels and demand
@@ -594,11 +568,7 @@
 
         # If capital stock is too low: expand firm (buy more capital)
         if self.feasible_production < desired_prod:
-<<<<<<< HEAD
-            n_expansion = round( (desired_prod - self.feasible_production) *
-=======
             n_expansion = (round(desired_prod - self.feasible_production) *
->>>>>>> a8daa594
                            self.cap_out_ratio)
         else:
             n_expansion = 0
@@ -796,11 +766,12 @@
         """
 
         # Bound desired number of employees
+        self.open_vacancies = False
         self.desired_employees = max(1, labor_demand)
 
         # Open vacancies if less employees than desired
         if self.desired_employees > self.size:
-            self.model.vacancies[type(self)].append(self)
+            self.open_vacancies = True
         # Fire employees if more than desired and profits are low
         elif self.desired_employees < self.size:
             # Fire undesired employees
@@ -906,13 +877,7 @@
         self.brochure = {"prod": self.prod, "price": self.price}
 
         # Randomly sample other firms to become clients
-<<<<<<< HEAD
-        firms = self.model.get_firms_by_buyer(type(self),self.region)
-        if self in firms:
-            firms.remove(self)
-=======
         firms = list(set(self.model.get_firms(self.region)) - set([self]))
->>>>>>> a8daa594
         if len(self.clients) > 1:
             # Number of new clients is fraction of number of current clients
             N = 1 + round(len(self.clients) * 0.2)
@@ -945,11 +910,6 @@
         # Get unfilled demand and update inventories
         self.unfilled_demand = max(0, self.real_demand - stock_available)
         self.inventories = max(0, stock_available - self.real_demand)
-
-        #if self.lifetime  < 10:
-         #   self.inventories = 0.1 * self.real_demand
-          #  self.unfilled_demand = 0
-    
 
         # If demand cannot be filled: cancel or reduce orders
         if self.demand_filled < self.real_demand:
@@ -1089,6 +1049,7 @@
         super().stage8()
 
 
+# -- CAPITAL FIRM SECTORS -- #
 class C26(CapitalFirm):
     """Class representing a Manufacture of computer, electronic and 
         optical product (NACE C26) in the CRAB model. """
@@ -1101,6 +1062,7 @@
         # -- CAPITAL GOODS MARKET: DEMAND SIDE -- #
         #self.cap_out_ratio = 2  # Capital output ratio
 
+
 class C27(CapitalFirm):
     """Class representing a Manufacture of electrical
         equipment (NACE C27) in the CRAB model. """
@@ -1113,6 +1075,7 @@
         # -- CAPITAL GOODS MARKET: DEMAND SIDE -- #
         #self.cap_out_ratio = 2  # Capital output ratio
 
+
 class C28(CapitalFirm):
     """Class representing a Manufacture of machinery 
         and equipment n.e.c. (NACE C28) in the CRAB model. """
@@ -1124,6 +1087,8 @@
 
         # -- CAPITAL GOODS MARKET: DEMAND SIDE -- #
         #self.cap_out_ratio = 2  # Capital output ratio
+
+
 class C29(CapitalFirm):
     """Class representing a Manufacture of motor vehicles,
        trailers and semi-trailers (NACE C29) in the CRAB model. """
@@ -1136,6 +1101,7 @@
         # -- CAPITAL GOODS MARKET: DEMAND SIDE -- #
         #self.cap_out_ratio = 2  # Capital output ratio
 
+
 class C30(CapitalFirm):
     """Class representing a	Manufacture of other transport equipment
        (NACE C30) in the CRAB model. """
@@ -1147,8 +1113,8 @@
 
         # -- CAPITAL GOODS MARKET: DEMAND SIDE -- #
         #self.cap_out_ratio = 2  # Capital output ratio
-    
-
+
+# -------------------------- #
 
 
 class ConsumptionFirm(Firm):
@@ -1320,12 +1286,8 @@
 
         # Compute real demand from regional demand, market shares and price
         self.real_demand = np.round(sum([gov.regional_demands[type(self)],
-<<<<<<< HEAD
-                                         gov.export_demands[type(self)]]   * self.market_share) / self.prod, 3)
-=======
                                          gov.export_demands[type(self)]] 
-                                        * self.market_share) / self.prod, 3)
->>>>>>> a8daa594
+                                         * self.market_share) / self.prod, 3)
         # Check available stock
         self.production_made = self.size * self.prod
         stock_available = self.production_made + self.inventories
@@ -1333,12 +1295,6 @@
         self.demand_filled = min(stock_available, self.real_demand)
         self.unfilled_demand = max(0, self.real_demand - stock_available)
         self.inventories = max(0, stock_available - self.real_demand)
-
-        #if self.life < 10:
-         #   self.inventories = 0.1 * self.real_demand
-          #  self.unfilled_demand = 0
-
-
 
         # -- ACCOUNTING -- #
         # If order is canceled: reset order and investment cost
@@ -1380,8 +1336,7 @@
         super().stage8()
 
 
-
-
+# -- CONSUMPTION FIRM SECTORS -- #
 class Industry(ConsumptionFirm):
     """Class representing a Consumption Services firm in the CRAB model. """
 
@@ -1390,8 +1345,6 @@
 
         super().__init__(**kwargs)
 
-        # -- CAPITAL GOODS MARKET: DEMAND SIDE -- #
-        #self.cap_out_ratio = 2  # Capital output ratio
 
 class Construction(ConsumptionFirm):
     """Class representing a Consumption Services firm in the CRAB model. """
@@ -1401,8 +1354,6 @@
 
         super().__init__(**kwargs)
 
-        # -- CAPITAL GOODS MARKET: DEMAND SIDE -- #
-        #self.cap_out_ratio = 2  # Capital output ratio
 
 class Transport(ConsumptionFirm):
     """Class representing a Consumption Services firm in the CRAB model. """
@@ -1412,8 +1363,7 @@
 
         super().__init__(**kwargs)
 
-        # -- CAPITAL GOODS MARKET: DEMAND SIDE -- #
-        #self.cap_out_ratio = 2  # Capital output ratio
+
 class Information(ConsumptionFirm):
     """Class representing a Consumption Services firm in the CRAB model. """
 
@@ -1422,8 +1372,7 @@
 
         super().__init__(**kwargs)
 
-        # -- CAPITAL GOODS MARKET: DEMAND SIDE -- #
-        #self.cap_out_ratio = 2  # Capital output ratio
+
 class Finance(ConsumptionFirm):
     """Class representing a Consumption Services firm in the CRAB model. """
 
@@ -1432,8 +1381,6 @@
 
         super().__init__(**kwargs)
 
-        # -- CAPITAL GOODS MARKET: DEMAND SIDE -- #
-        #self.cap_out_ratio = 2  # Capital output ratio
 
 class Business_services(ConsumptionFirm):
     """Class representing a Consumption Services firm in the CRAB model. """
@@ -1443,8 +1390,6 @@
 
         super().__init__(**kwargs)
 
-        # -- CAPITAL GOODS MARKET: DEMAND SIDE -- #
-        #self.cap_out_ratio = 2  # Capital output ratio
 
 '''
 class Agriculture(ConsumptionFirm):
@@ -1469,4 +1414,6 @@
 
         # -- CAPITAL GOODS MARKET: DEMAND SIDE -- #
         #self.cap_out_ratio = 2  # Capital output ratio
-'''+'''
+
+# ------------------------------ #